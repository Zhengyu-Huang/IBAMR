// Filename: IBFEMethod.cpp
// Created on 5 Oct 2011 by Boyce Griffith
//
// Copyright (c) 2002-2017, Boyce Griffith
// All rights reserved.
//
// Redistribution and use in source and binary forms, with or without
// modification, are permitted provided that the following conditions are met:
//
//    * Redistributions of source code must retain the above copyright notice,
//      this list of conditions and the following disclaimer.
//
//    * Redistributions in binary form must reproduce the above copyright
//      notice, this list of conditions and the following disclaimer in the
//      documentation and/or other materials provided with the distribution.
//
//    * Neither the name of The University of North Carolina nor the names of
//      its contributors may be used to endorse or promote products derived from
//      this software without specific prior written permission.
//
// THIS SOFTWARE IS PROVIDED BY THE COPYRIGHT HOLDERS AND CONTRIBUTORS "AS IS"
// AND ANY EXPRESS OR IMPLIED WARRANTIES, INCLUDING, BUT NOT LIMITED TO, THE
// IMPLIED WARRANTIES OF MERCHANTABILITY AND FITNESS FOR A PARTICULAR PURPOSE
// ARE DISCLAIMED. IN NO EVENT SHALL THE COPYRIGHT HOLDER OR CONTRIBUTORS BE
// LIABLE FOR ANY DIRECT, INDIRECT, INCIDENTAL, SPECIAL, EXEMPLARY, OR
// CONSEQUENTIAL DAMAGES (INCLUDING, BUT NOT LIMITED TO, PROCUREMENT OF
// SUBSTITUTE GOODS OR SERVICES; LOSS OF USE, DATA, OR PROFITS; OR BUSINESS
// INTERRUPTION) HOWEVER CAUSED AND ON ANY THEORY OF LIABILITY, WHETHER IN
// CONTRACT, STRICT LIABILITY, OR TORT (INCLUDING NEGLIGENCE OR OTHERWISE)
// ARISING IN ANY WAY OUT OF THE USE OF THIS SOFTWARE, EVEN IF ADVISED OF THE
// POSSIBILITY OF SUCH DAMAGE.

/////////////////////////////// INCLUDES /////////////////////////////////////


#include <algorithm>
#include <cmath>
#include <limits>
#include <ostream>
#include <set>
#include <stdbool.h>
#include <stddef.h>
#include <string>
#include <utility>
#include <vector>

#include "BasePatchHierarchy.h"
#include "BasePatchLevel.h"
#include "Box.h"
#include "CartesianPatchGeometry.h"
#include "CellIndex.h"
#include "GriddingAlgorithm.h"
#include "HierarchyDataOpsManager.h"
#include "HierarchyDataOpsReal.h"
#include "Index.h"
#include "IntVector.h"
#include "LoadBalancer.h"
#include "MultiblockDataTranslator.h"
#include "Patch.h"
#include "PatchHierarchy.h"
#include "PatchLevel.h"
#include "SideData.h"
#include "SideIndex.h"
#include "Variable.h"
#include "VariableDatabase.h"
#include "boost/multi_array.hpp"
#include "ibamr/IBFEMethod.h"
#include "ibamr/IBHierarchyIntegrator.h"
#include "ibamr/INSHierarchyIntegrator.h"
#include "ibamr/StokesSpecifications.h"
#include "ibamr/namespaces.h" // IWYU pragma: keep
#include "ibtk/FEDataInterpolation.h"
#include "ibtk/FEDataManager.h"
#include "ibtk/IBTK_CHKERRQ.h"
#include "ibtk/IndexUtilities.h"
#include "ibtk/LEInteractor.h"
#include "ibtk/RobinPhysBdryPatchStrategy.h"
#include "ibtk/ibtk_utilities.h"
#include "ibtk/libmesh_utilities.h"
#include "libmesh/auto_ptr.h"
#include "libmesh/boundary_info.h"
#include "libmesh/compare_types.h"
#include "libmesh/dense_vector.h"
#include "libmesh/dof_map.h"
#include "libmesh/edge.h"
#include "libmesh/elem.h"
#include "libmesh/enum_fe_family.h"
#include "libmesh/enum_order.h"
#include "libmesh/enum_quadrature_type.h"
#include "libmesh/equation_systems.h"
#include "libmesh/fe_type.h"
#include "libmesh/fem_context.h"
#include "libmesh/linear_implicit_system.h"
#include "libmesh/mesh.h"
#include "libmesh/mesh_base.h"
#include "libmesh/node.h"
#include "libmesh/numeric_vector.h"
#include "libmesh/petsc_vector.h"
#include "libmesh/point.h"
#include "libmesh/quadrature.h"
#include "libmesh/sparse_matrix.h"
#include "libmesh/string_to_enum.h"
#include "libmesh/system.h"
#include "libmesh/tensor_value.h"
#include "libmesh/type_tensor.h"
#include "libmesh/type_vector.h"
#include "libmesh/variant_filter_iterator.h"
#include "libmesh/vector_value.h"
#include "libmesh/fe_interface.h"
#include "libmesh/boundary_info.h"
#include "libmesh/point_locator_base.h"
#include "libmesh/point_locator_list.h"
#include "libmesh/periodic_boundaries.h"
#include "libmesh/transient_system.h"
#include "petscvec.h"
#include "tbox/Array.h"
#include "tbox/Database.h"
#include "tbox/MathUtilities.h"
#include "tbox/PIO.h"
#include "tbox/Pointer.h"
#include "tbox/RestartManager.h"
#include "tbox/SAMRAI_MPI.h"
#include "tbox/Utilities.h"

namespace SAMRAI
{
namespace xfer
{
template <int DIM>
class RefineSchedule;
template <int DIM>
class CoarsenSchedule;
} // namespace xfer
} // namespace SAMRAI

using namespace libMesh;

/////////////////////////////// NAMESPACE ////////////////////////////////////

namespace IBAMR
{
/////////////////////////////// STATIC ///////////////////////////////////////

namespace
{
// Version of IBFEMethod restart file data.
static const int IBFE_METHOD_VERSION = 1;

inline short int
get_dirichlet_bdry_ids(const std::vector<short int>& bdry_ids)
{
    short int dirichlet_bdry_ids = 0;
    for (std::vector<short int>::const_iterator cit = bdry_ids.begin(); cit != bdry_ids.end(); ++cit)
    {
        const short int bdry_id = *cit;
        if (bdry_id == FEDataManager::ZERO_DISPLACEMENT_X_BDRY_ID ||
            bdry_id == FEDataManager::ZERO_DISPLACEMENT_Y_BDRY_ID ||
            bdry_id == FEDataManager::ZERO_DISPLACEMENT_Z_BDRY_ID ||
            bdry_id == FEDataManager::ZERO_DISPLACEMENT_XY_BDRY_ID ||
            bdry_id == FEDataManager::ZERO_DISPLACEMENT_XZ_BDRY_ID ||
            bdry_id == FEDataManager::ZERO_DISPLACEMENT_YZ_BDRY_ID ||
            bdry_id == FEDataManager::ZERO_DISPLACEMENT_XYZ_BDRY_ID)
        {
            dirichlet_bdry_ids |= bdry_id;
        }
    }
    return dirichlet_bdry_ids;
}

inline bool
is_physical_bdry(const Elem* elem,
                 const unsigned short int side,
                 const BoundaryInfo& boundary_info,
                 const DofMap& dof_map)
{
    const std::vector<short int>& bdry_ids = boundary_info.boundary_ids(elem, side);
    bool at_physical_bdry = !elem->neighbor(side);
    for (std::vector<short int>::const_iterator cit = bdry_ids.begin(); cit != bdry_ids.end(); ++cit)
    {
        if (dof_map.is_periodic_boundary(*cit)) at_physical_bdry = false;
    }
    return at_physical_bdry;
}

inline bool
is_dirichlet_bdry(const Elem* elem,
                  const unsigned short int side,
                  const BoundaryInfo& boundary_info,
                  const DofMap& dof_map)
{
    if (!is_physical_bdry(elem, side, boundary_info, dof_map)) return false;
    const std::vector<short int>& bdry_ids = boundary_info.boundary_ids(elem, side);
    return get_dirichlet_bdry_ids(bdry_ids) != 0;
}

inline bool
has_physical_bdry(const Elem* elem, const BoundaryInfo& boundary_info, const DofMap& dof_map)
{
    bool has_physical_bdry = false;
    for (unsigned short int side = 0; side < elem->n_sides() && !has_physical_bdry; ++side)
    {
        has_physical_bdry = has_physical_bdry || is_physical_bdry(elem, side, boundary_info, dof_map);
    }
    return has_physical_bdry;
}

inline void
get_x_and_FF(libMesh::VectorValue<double>& x,
             libMesh::TensorValue<double>& FF,
             const std::vector<double>& x_data,
             const std::vector<VectorValue<double> >& grad_x_data,
             const unsigned int dim = NDIM)
{
    x.zero();
    FF.zero();
    for (unsigned int i = 0; i < dim; ++i)
    {
        x(i) = x_data[i];
        for (unsigned int j = 0; j < dim; ++j)
        {
            FF(i, j) = grad_x_data[i](j);
        }
    }
    for (unsigned int i = dim; i < LIBMESH_DIM; ++i)
    {
        FF(i, i) = 1.0;
    }
    return;
}

<<<<<<< HEAD
// initial condition for the stress normalization function Phi
// which solves the heat equation.
Number heat_initial_condition(const libMesh::Point & p,
                              const Parameters & parameters,
                              const std::string &,
                              const std::string &)
{
  const Real x = p(0);
  const Real y = p(1);
  const Real z = p(2);

  return 1.3;
  
}

// computing initial conditions
void init_cg_heat_project(EquationSystems & es,
                  const std::string & system_name)
{

  TransientLinearImplicitSystem& Phi_system = es.get_system<TransientLinearImplicitSystem> (IBFEMethod::PHI_SYSTEM_NAME);
  
  // project exact solution at time t=0 for the initial condition
  Phi_system.project_solution(heat_initial_condition, NULL, es.parameters);
  
}

void assemble_cg_heat(EquationSystems & es,
                      const std::string & system_name)
{
    
    std::cout << "------------------------------"  << std::endl; 
    std::cout << "in CG HEAT assemble" << std::endl;
    std::cout << "------------------------------"  << std::endl; 
    
    const MeshBase& mesh = es.get_mesh();
    const BoundaryInfo& boundary_info = *mesh.boundary_info;
    const unsigned int dim = mesh.mesh_dimension();
    TransientLinearImplicitSystem& system = es.get_system<TransientLinearImplicitSystem>(IBFEMethod::PHI_SYSTEM_NAME);
    const DofMap& dof_map = system.get_dof_map();
    FEType fe_type = dof_map.variable_type(0);
    
    UniquePtr<FEBase> fe(FEBase::build(dim, fe_type));
    QGauss qrule(dim, FIFTH);
    fe->attach_quadrature_rule(&qrule);
    UniquePtr<FEBase> fe_face(FEBase::build(dim, fe_type));
    QGauss qface(dim - 1, FIFTH);
    fe_face->attach_quadrature_rule(&qface);
    
    const std::vector<Real>& JxW = fe->get_JxW();
    const std::vector<std::vector<Real> >& phi = fe->get_phi();
    const std::vector<std::vector<RealGradient> >& dphi = fe->get_dphi();
    
    const std::vector<std::vector<Real> >& phi_face = fe_face->get_phi();
    const std::vector<Real>& JxW_face = fe_face->get_JxW();
    
    DenseMatrix<Number> Ke;
    DenseVector<Number> Fe;
    std::vector<dof_id_type> dof_indices;
    
    const Real dt = es.parameters.get<Real> ("dt");
    const Real PENALTY = es.parameters.get<Real> ("cg_poisson_penalty");
        
    MeshBase::const_element_iterator el = mesh.active_local_elements_begin();
    const MeshBase::const_element_iterator end_el = mesh.active_local_elements_end();
    for (; el != end_el; ++el)
    {
        const Elem* elem = *el;
        dof_map.dof_indices(elem, dof_indices);
        fe->reinit(elem);
        unsigned int Ke_size = static_cast<unsigned int>(dof_indices.size());
        Ke.resize(Ke_size, Ke_size);
        Fe.resize(Ke_size);
        for (unsigned int qp = 0; qp < qrule.n_points(); qp++)
        {
            
            for (unsigned int i = 0; i < phi.size(); i++)
            {
            
                for (unsigned int j = 0; j < phi.size(); j++)
                {
                    Ke(i, j) += (phi[i][qp] * phi[j][qp] + 0.5*dt*(dphi[i][qp] * dphi[j][qp])) * JxW[qp];
                }
            }
        }
        
        for (unsigned int side = 0; side < elem->n_sides(); side++)
        {
            // penalty method to apply boundary conditions
            if (elem->neighbor(side) == libmesh_nullptr)
            {
                fe_face->reinit(elem, side);
                for (unsigned int qp = 0; qp < qface.n_points(); qp++)
                {
                    for (unsigned int i = 0; i < phi_face.size(); ++i)
                    {
                        for (unsigned int j = 0; j < phi_face.size(); ++j)
                        {
                            Ke(i, j) += PENALTY * phi_face[i][qp] * phi_face[j][qp] * JxW_face[qp];
                        }
                    }
                }
            }
        }
        
        system.matrix->add_matrix(Ke, dof_indices);
        system.rhs->add_vector(Fe,dof_indices);
    
    }
    
}


void assemble_ipdg_poisson(EquationSystems & es,
                           const std::string & system_name)
{
    
    std::cout << "------------------------------"  << std::endl; 
    std::cout << "in IPDG assemble" << std::endl;
    std::cout << "------------------------------"  << std::endl; 
    
    const MeshBase & mesh = es.get_mesh();
    const BoundaryInfo& boundary_info = *mesh.boundary_info;
    const PointLocatorList& point_locator(mesh);
    point_locator.build(TREE_ELEMENTS, mesh);
    if(point_locator.initialized()) { std::cout << "point locator initialized" << std::endl; } 
    const unsigned int dim = mesh.mesh_dimension();
    TransientLinearImplicitSystem& ellipticdg_system = es.get_system<TransientLinearImplicitSystem>(IBFEMethod::PHI_SYSTEM_NAME);
    const Real ipdg_poisson_penalty = es.parameters.get<Real> ("ipdg_poisson_penalty");
    
    const double epsilon = es.parameters.get<Real>("Phi_epsilon");
    const double epsilon_inv = (std::abs(epsilon) > std::numeric_limits<double>::epsilon() ? 1.0 / epsilon : 0.0);
    
    // had to remove the 'const' qualifier for dof_map because I need info about periodic boundaries
    DofMap& dof_map = ellipticdg_system.get_dof_map();
    PeriodicBoundaries * periodic_boundaries = dof_map.get_periodic_boundaries();
    
    FEType fe_type = ellipticdg_system.variable_type(0);
    
    UniquePtr<FEBase> fe  (FEBase::build(dim, fe_type));
    UniquePtr<FEBase> fe_elem_face(FEBase::build(dim, fe_type));
    UniquePtr<FEBase> fe_neighbor_face(FEBase::build(dim, fe_type));
    
    // Quadrature rules for numerical integration on volumes and faces
    QGauss qrule (dim, fe_type.default_quadrature_order());
    fe->attach_quadrature_rule (&qrule);
    
    QGauss qface(dim-1, fe_type.default_quadrature_order());
    fe_elem_face->attach_quadrature_rule(&qface);
    fe_neighbor_face->attach_quadrature_rule(&qface);
    
    // for volume integrals
    const std::vector<Real> & JxW = fe->get_JxW();
    const std::vector<std::vector<RealGradient> > & dphi = fe->get_dphi();
    const std::vector<std::vector<Real> > &  phi = fe->get_phi();
    
    //  for surface integrals
    const std::vector<std::vector<Real> > &  phi_face = fe_elem_face->get_phi();
    const std::vector<std::vector<RealGradient> > & dphi_face = fe_elem_face->get_dphi();
    const std::vector<Real> & JxW_face = fe_elem_face->get_JxW();
    const std::vector<libMesh::Point> & qface_normals = fe_elem_face->get_normals();
    
    // for surface integrals on the neighbor boundary
    const std::vector<std::vector<Real> > &  phi_neighbor_face = fe_neighbor_face->get_phi();
    const std::vector<std::vector<RealGradient> > & dphi_neighbor_face = fe_neighbor_face->get_dphi();
    
    // local matrices
    DenseMatrix<Number> Ke;
    DenseMatrix<Number> Kne;
    DenseMatrix<Number> Ken;
    DenseMatrix<Number> Kee;
    DenseMatrix<Number> Knn;
    
    // vector for degree of freedom indices on a particular element
    std::vector<dof_id_type> dof_indices;
    
    // loop over elements
    MeshBase::const_element_iterator el = mesh.active_local_elements_begin();
    const MeshBase::const_element_iterator end_el = mesh.active_local_elements_end();
    
    for ( ; el != end_el; ++el)
    {  
        // Store a pointer to the element we are currently
        // working on.  This allows for nicer syntax later.
        const Elem * elem = *el;
        
        // Get the degree of freedom indices for the
        // current element.  These define where in the global
        // matrix and right-hand-side this element will
        // contribute to.
        dof_map.dof_indices (elem, dof_indices);
        const unsigned int n_dofs = dof_indices.size();
        
        // Compute the element-specific data for the current
        // element.  This involves computing the location of the
        // quadrature points (q_point) and the shape functions
        // (phi, dphi) for the current element.
        fe->reinit (elem);
        
        // Zero the element matrix and right-hand side before
        // summing them.  We use the resize member here because
        // the number of degrees of freedom might have changed from
        // the last element.
        Ke.resize (n_dofs, n_dofs);
           
        // Now we will build the element interior matrix and the source term.  
        // For the element interior matrix
        // this involves a double loop to integrate the test functions (i) against
        // the trial functions (j).
        for (unsigned int qp=0; qp<qrule.n_points(); qp++)
        {
            for (unsigned int i=0; i<n_dofs; i++)
            {
                for (unsigned int j=0; j<n_dofs; j++)
                {
                    Ke(i,j) += JxW[qp]*(epsilon_inv*phi[i][qp]*phi[j][qp] + dphi[i][qp]*dphi[j][qp]);
                }
            }
        }
        
        
        // The following loops over the sides of the element.
        // if the side is not on the physical boundary
        // then it must either be on a periodic boundary or
        // an interior side.
        for (unsigned int side=0; side<elem->n_sides(); side++)
        {
            if (is_physical_bdry(elem, side, boundary_info, dof_map))
            { 
                // Pointer to the element face
                fe_elem_face->reinit(elem, side);
                
                UniquePtr<Elem> elem_side (elem->build_side(side));
                // h element dimension to compute the interior penalty parameter
                const unsigned int elem_b_order = static_cast<unsigned int> (fe_elem_face->get_order());
                const double h_elem = elem->volume()/elem_side->volume() * 1./pow(elem_b_order, 2.);
                
                for (unsigned int qp=0; qp<qface.n_points(); qp++)
                {
                    for (unsigned int i=0; i<n_dofs; i++)
                    {
                        // Matrix contribution
                        for (unsigned int j=0; j<n_dofs; j++)
                        {
                            // stability
                            Ke(i,j) += JxW_face[qp] * ipdg_poisson_penalty/h_elem * phi_face[i][qp] * phi_face[j][qp];
                            
                            // consistency
                            Ke(i,j) -=
                                    JxW_face[qp] *
                                    (phi_face[i][qp] * (dphi_face[j][qp]*qface_normals[qp]) +
                                    phi_face[j][qp] * (dphi_face[i][qp]*qface_normals[qp]));
                        }
                                                
                    }
                }
            }
            
            // element side is either in the interior of the domain or 
            // on a periodic boundary.
            else
            {
                // Store a pointer to the neighbor we are currently
                // working on. if this side is not on the physical boundary,
                // then it must be on a periodic boundary or an interior face
                // between elements.
                const Elem * neighbor = elem->topological_neighbor(side,
                                                                   mesh,
                                                                   point_locator,
                                                                   periodic_boundaries);
          
                // find id of corresponding neighbor side,
                // since elements with periodic boundaries may not share the same
                // side in physical space.
                int blah = 0;
                for (int foo = 0; foo < neighbor->n_sides(); foo++)
                {
                    const Elem *  foo_elem = neighbor->topological_neighbor(foo, mesh, point_locator, periodic_boundaries);
                    
                    if (!(foo_elem == libmesh_nullptr))
                    {
                        if(foo_elem->id() == elem->id()) { blah = foo; }
                    }
                }
                const int neighbor_side = blah;
                                         
                // Get the global id of the element and the neighbor
                const unsigned int elem_id = elem->id();
                const unsigned int neighbor_id = neighbor->id();
                
                // If the neighbor has the same h level and is active
                // perform integration only if our global id is bigger than our neighbor id.
                // We don't want to compute twice the same contributions.
                // If the neighbor has a different h level perform integration
                // only if the neighbor is at a lower level.
                if ((neighbor->active() &&
                        (neighbor->level() == elem->level()) &&
                        (elem_id < neighbor_id)) ||
                        (neighbor->level() < elem->level()))
                {
                    // Pointer to the element side
                    UniquePtr<Elem> elem_side (elem->build_side(side));
                    
                    // h dimension to compute the interior penalty penalty parameter
                    const unsigned int elem_b_order = static_cast<unsigned int>(fe_elem_face->get_order());
                    const unsigned int neighbor_b_order = static_cast<unsigned int>(fe_neighbor_face->get_order());
                    const double side_order = (elem_b_order + neighbor_b_order)/2.;
                    const double h_elem = (elem->volume()/elem_side->volume()) * 1./pow(side_order,2.);
                    
                    // The quadrature point locations on the neighbor side
                    std::vector<libMesh::Point> qface_neighbor_point;
                    std::vector<libMesh::Point> qface_neighbor_ref_point;
                    std::vector<libMesh::Point> temp;
                                                            
                    // Reinitialize shape functions on the element side
                    fe_elem_face->reinit(elem, side);
                    
                    // re init this temporarily...
                    fe_neighbor_face->reinit(neighbor, neighbor_side);
                    
                    // Get the physical locations of the element quadrature points
                    qface_neighbor_point = fe_neighbor_face->get_xyz();
                    
                    // Find their ref locations on the neighbor
                    FEInterface::inverse_map (neighbor->dim(),
                                              fe->get_fe_type(),
                                              neighbor,
                                              qface_neighbor_point,
                                              qface_neighbor_ref_point);
                                        
                    // rearrange ref points on the neighbor side for boundary integration
                    for (int ii = 0; ii < qface.n_points(); ii++)
                    {
                        temp.push_back(qface_neighbor_ref_point[qface.n_points() - 1 - ii]);
                    }
                    
                    // Calculate the neighbor element shape functions at those locations
                    fe_neighbor_face->reinit(neighbor, &temp);
                                       
                    // Get the degree of freedom indices for the
                    // neighbor.  These define where in the global
                    // matrix this neighbor will contribute to.
                    std::vector<dof_id_type> neighbor_dof_indices;
                    dof_map.dof_indices (neighbor, neighbor_dof_indices);
                    const unsigned int n_neighbor_dofs = neighbor_dof_indices.size();
                    
                    // Zero the element and neighbor side matrix before
                    // summing them.  We use the resize member here because
                    // the number of degrees of freedom might have changed from
                    // the last element or neighbor.
                    // Note that Kne and Ken are not square matrices if neighbor
                    // and element have a different p level
                    Kne.resize (n_neighbor_dofs, n_dofs);
                    Ken.resize (n_dofs, n_neighbor_dofs);
                    Kee.resize (n_dofs, n_dofs);
                    Knn.resize (n_neighbor_dofs, n_neighbor_dofs);
                    
                    // Now we will build the element and neighbor
                    // boundary matrices.  This involves
                    // a double loop to integrate the test funcions
                    // (i) against the trial functions (j).
                    for (unsigned int qp=0; qp<qface.n_points(); qp++)
                    {
                        // Kee Matrix. Integrate the element test function i
                        // against the element test function j
                        for (unsigned int i=0; i<n_dofs; i++)
                        {
                            for (unsigned int j=0; j<n_dofs; j++)
                            {
                                // consistency
                                Kee(i,j) -=
                                        0.5 * JxW_face[qp] *
                                        (phi_face[j][qp]*(qface_normals[qp]*dphi_face[i][qp]) +
                                        phi_face[i][qp]*(qface_normals[qp]*dphi_face[j][qp]));
                                
                                // stability
                                Kee(i,j) += JxW_face[qp] * ipdg_poisson_penalty/h_elem * phi_face[j][qp]*phi_face[i][qp];
                            }
                        }
                        
                        // Knn Matrix. Integrate the neighbor test function i
                        // against the neighbor test function j
                        for (unsigned int i=0; i<n_neighbor_dofs; i++)
                        {
                            for (unsigned int j=0; j<n_neighbor_dofs; j++)
                            {
                                // consistency
                                Knn(i,j) +=
                                        0.5 * JxW_face[qp] *
                                        (phi_neighbor_face[j][qp]*(qface_normals[qp]*dphi_neighbor_face[i][qp]) +
                                        phi_neighbor_face[i][qp]*(qface_normals[qp]*dphi_neighbor_face[j][qp]));
                                
                                // stability
                                Knn(i,j) +=
                                        JxW_face[qp] * ipdg_poisson_penalty/h_elem * phi_neighbor_face[j][qp]*phi_neighbor_face[i][qp];
                            }
                        }
                        
                        // Kne Matrix. Integrate the neighbor test function i
                        // against the element test function j
                        for (unsigned int i=0; i<n_neighbor_dofs; i++)
                        {
                            for (unsigned int j=0; j<n_dofs; j++)
                            {
                                // consistency
                                Kne(i,j) +=
                                        0.5 * JxW_face[qp] *
                                        (phi_neighbor_face[i][qp]*(qface_normals[qp]*dphi_face[j][qp]) -
                                        phi_face[j][qp]*(qface_normals[qp]*dphi_neighbor_face[i][qp]));
                                
                                // stability
                                Kne(i,j) -= JxW_face[qp] * ipdg_poisson_penalty/h_elem * phi_face[j][qp]*phi_neighbor_face[i][qp];
                            }
                        }
                        
                        // Ken Matrix. Integrate the element test function i
                        // against the neighbor test function j
                        for (unsigned int i=0; i<n_dofs; i++)
                        {
                            for (unsigned int j=0; j<n_neighbor_dofs; j++)
                            {
                                // consistency
                                Ken(i,j) +=
                                        0.5 * JxW_face[qp] *
                                        (phi_neighbor_face[j][qp]*(qface_normals[qp]*dphi_face[i][qp]) -
                                        phi_face[i][qp]*(qface_normals[qp]*dphi_neighbor_face[j][qp]));
                                
                                // stability
                                Ken(i,j) -= JxW_face[qp] * ipdg_poisson_penalty/h_elem * phi_face[i][qp]*phi_neighbor_face[j][qp];
                            }
                        }
                    }
                    
                    // The element and neighbor boundary matrix are now built
                    // for this side.  Add them to the global matrix
                    // The SparseMatrix::add_matrix() members do this for us.
                    ellipticdg_system.matrix->add_matrix(Kne, neighbor_dof_indices, dof_indices);
                    ellipticdg_system.matrix->add_matrix(Ken, dof_indices, neighbor_dof_indices);
                    ellipticdg_system.matrix->add_matrix(Kee, dof_indices);
                    ellipticdg_system.matrix->add_matrix(Knn, neighbor_dof_indices);
                
                }
            }
        }
        
        
        // The element interior matrix aTensornd right-hand-side are now built
        // for this element.  Add them to the global matrix and
        // right-hand-side vector.  The SparseMatrix::add_matrix()
        // and NumericVector::add_vector() members do this for us.
        ellipticdg_system.matrix->add_matrix(Ke, dof_indices);
     }
    
    ellipticdg_system.matrix->close();
     
}


void
assemble_cg_poisson(EquationSystems& es, const std::string& /*system_name*/)
{
    
    std::cout << "------------------------------"  << std::endl; 
    std::cout << "in CG assemble" << std::endl;
    std::cout << "------------------------------"  << std::endl; 
    
    const MeshBase& mesh = es.get_mesh();
    const BoundaryInfo& boundary_info = *mesh.boundary_info;
    const unsigned int dim = mesh.mesh_dimension();
    TransientLinearImplicitSystem& system = es.get_system<TransientLinearImplicitSystem>(IBFEMethod::PHI_SYSTEM_NAME);
=======
static const Real PENALTY = 1.e10;

void
assemble_poisson(EquationSystems& es, const std::string& /*system_name*/)
{
    const MeshBase& mesh = es.get_mesh();
    const BoundaryInfo& boundary_info = *mesh.boundary_info;
    const unsigned int dim = mesh.mesh_dimension();
    LinearImplicitSystem& system = es.get_system<LinearImplicitSystem>(IBFEMethod::PHI_SYSTEM_NAME);
>>>>>>> fdd3bd14
    const DofMap& dof_map = system.get_dof_map();
    FEType fe_type = dof_map.variable_type(0);

    UniquePtr<FEBase> fe(FEBase::build(dim, fe_type));
    QGauss qrule(dim, FIFTH);
    fe->attach_quadrature_rule(&qrule);
    UniquePtr<FEBase> fe_face(FEBase::build(dim, fe_type));
    QGauss qface(dim - 1, FIFTH);
    fe_face->attach_quadrature_rule(&qface);

    const std::vector<Real>& JxW = fe->get_JxW();
    const std::vector<std::vector<Real> >& phi = fe->get_phi();
    const std::vector<std::vector<RealGradient> >& dphi = fe->get_dphi();

    const std::vector<std::vector<Real> >& phi_face = fe_face->get_phi();
    const std::vector<Real>& JxW_face = fe_face->get_JxW();

    DenseMatrix<Number> Ke;
    std::vector<dof_id_type> dof_indices;

    const double epsilon = es.parameters.get<Real>("Phi_epsilon");
    const double epsilon_inv = (std::abs(epsilon) > std::numeric_limits<double>::epsilon() ? 1.0 / epsilon : 0.0);
<<<<<<< HEAD
    
    const Real PENALTY = es.parameters.get<Real> ("cg_poisson_penalty");

    
=======

>>>>>>> fdd3bd14
    MeshBase::const_element_iterator el = mesh.active_local_elements_begin();
    const MeshBase::const_element_iterator end_el = mesh.active_local_elements_end();
    for (; el != end_el; ++el)
    {
        const Elem* elem = *el;
        dof_map.dof_indices(elem, dof_indices);
        fe->reinit(elem);
        unsigned int Ke_size = static_cast<unsigned int>(dof_indices.size());
        Ke.resize(Ke_size, Ke_size);
        for (unsigned int qp = 0; qp < qrule.n_points(); qp++)
        {
            for (unsigned int i = 0; i < phi.size(); i++)
            {
                for (unsigned int j = 0; j < phi.size(); j++)
                {
                    Ke(i, j) += (epsilon_inv * phi[i][qp] * phi[j][qp] + (dphi[i][qp] * dphi[j][qp])) * JxW[qp];
                }
            }
        }
        for (unsigned int side = 0; side < elem->n_sides(); side++)
        {
            if (is_physical_bdry(elem, side, boundary_info, dof_map))
            {
                fe_face->reinit(elem, side);
                for (unsigned int qp = 0; qp < qface.n_points(); qp++)
                {
                    for (unsigned int i = 0; i < phi_face.size(); ++i)
                    {
                        for (unsigned int j = 0; j < phi_face.size(); ++j)
                        {
                            Ke(i, j) += PENALTY * phi_face[i][qp] * phi_face[j][qp] * JxW_face[qp];
                        }
                    }
                }
            }
        }
<<<<<<< HEAD
        
=======
>>>>>>> fdd3bd14
        dof_map.constrain_element_matrix(Ke, dof_indices);
        system.matrix->add_matrix(Ke, dof_indices);
    }
}

std::string
libmesh_restart_file_name(const std::string& restart_dump_dirname,
                          unsigned int time_step_number,
                          unsigned int part,
                          const std::string& extension)
{
    std::ostringstream file_name_prefix;
    file_name_prefix << restart_dump_dirname << "/libmesh_data_part_" << part << "." << std::setw(6)
                     << std::setfill('0') << std::right << time_step_number << "." << extension;
    return file_name_prefix.str();
}
}

const std::string IBFEMethod::COORDS_SYSTEM_NAME = "IB coordinates system";
const std::string IBFEMethod::COORD_MAPPING_SYSTEM_NAME = "IB coordinate mapping system";
const std::string IBFEMethod::FORCE_SYSTEM_NAME = "IB force system";
const std::string IBFEMethod::PHI_SYSTEM_NAME = "IB stress normalization system";
const std::string IBFEMethod::VELOCITY_SYSTEM_NAME = "IB velocity system";

/////////////////////////////// PUBLIC ///////////////////////////////////////

IBFEMethod::IBFEMethod(const std::string& object_name,
                       Pointer<Database> input_db,
                       Mesh* mesh,
                       int max_level_number,
                       bool register_for_restart,
                       const std::string& restart_read_dirname,
                       unsigned int restart_restore_number)
    : d_num_parts(1)
{
    commonConstructor(object_name,
                      input_db,
                      std::vector<Mesh*>(1, mesh),
                      max_level_number,
                      register_for_restart,
                      restart_read_dirname,
                      restart_restore_number);
    return;
} // IBFEMethod

IBFEMethod::IBFEMethod(const std::string& object_name,
                       Pointer<Database> input_db,
                       const std::vector<Mesh*>& meshes,
                       int max_level_number,
                       bool register_for_restart,
                       const std::string& restart_read_dirname,
                       unsigned int restart_restore_number)
    : d_num_parts(static_cast<int>(meshes.size()))
{
    commonConstructor(object_name,
                      input_db,
                      meshes,
                      max_level_number,
                      register_for_restart,
                      restart_read_dirname,
                      restart_restore_number);
    return;
} // IBFEMethod

IBFEMethod::~IBFEMethod()
{
    for (unsigned int part = 0; part < d_num_parts; ++part)
    {
        delete d_equation_systems[part];
    }
    if (d_registered_for_restart)
    {
        RestartManager::getManager()->unregisterRestartItem(d_object_name);
        d_registered_for_restart = false;
    }
    return;
} // ~IBFEMethod

FEDataManager*
IBFEMethod::getFEDataManager(const unsigned int part) const
{
    TBOX_ASSERT(d_fe_equation_systems_initialized);
    TBOX_ASSERT(part < d_num_parts);
    return d_fe_data_managers[part];
} // getFEDataManager

void
IBFEMethod::registerStressNormalizationPart(unsigned int part)
{
    TBOX_ASSERT(d_fe_equation_systems_initialized);
    TBOX_ASSERT(part < d_num_parts);
    if (d_stress_normalization_part[part]) return;
    d_has_stress_normalization_parts = true;
    d_stress_normalization_part[part] = true;
<<<<<<< HEAD
    
    System& Phi_system = d_equation_systems[part]->add_system<TransientLinearImplicitSystem>(PHI_SYSTEM_NAME);
                
    d_equation_systems[part]->parameters.set<Real>("Phi_epsilon") = d_epsilon;
    d_equation_systems[part]->parameters.set<Real>("ipdg_poisson_penalty") = ipdg_poisson_penalty;
    d_equation_systems[part]->parameters.set<Real>("cg_poisson_penalty") = cg_poisson_penalty;
    d_equation_systems[part]->parameters.set<std::string>("Phi_solver") = Phi_solver;
    d_equation_systems[part]->parameters.set<Real>("dt") = d_new_time - d_current_time;

    // assign function for building Phi linear system.  defaults to CG discretization
    if(Phi_solver.compare("CG") == 0) 
    {
        Phi_system.attach_assemble_function(assemble_cg_poisson);
        Phi_system.add_variable("Phi CG", d_fe_order[part], d_fe_family[part]);
    }
    else if (Phi_solver.compare("IPDG") == 0)
    {
        Phi_system.attach_assemble_function(assemble_ipdg_poisson);
        Phi_system.add_variable("Phi IPDG", Phi_fe_order, MONOMIAL);
    }
    else if(Phi_solver.compare("CG_HEAT") == 0)
    {
        Phi_system.attach_init_function(init_cg_heat_project);
        Phi_system.attach_assemble_function(assemble_cg_heat);
        Phi_system.add_variable("Phi Heat", d_fe_order[part], d_fe_family[part]);
    }
    else 
    {
        Phi_system.attach_assemble_function(assemble_cg_poisson);
        Phi_system.add_variable("Phi CG", d_fe_order[part], d_fe_family[part]);
    }
        
=======
    System& Phi_system = d_equation_systems[part]->add_system<LinearImplicitSystem>(PHI_SYSTEM_NAME);
    d_equation_systems[part]->parameters.set<Real>("Phi_epsilon") = d_epsilon;
    Phi_system.attach_assemble_function(assemble_poisson);
    Phi_system.add_variable("Phi", d_fe_order[part], d_fe_family[part]);
>>>>>>> fdd3bd14
    return;
} // registerStressNormalizationPart

void
IBFEMethod::registerInitialCoordinateMappingFunction(const CoordinateMappingFcnData& data, const unsigned int part)
{
    TBOX_ASSERT(part < d_num_parts);
    d_coordinate_mapping_fcn_data[part] = data;
    return;
} // registerInitialCoordinateMappingFunction

void
IBFEMethod::registerPK1StressFunction(const PK1StressFcnData& data, const unsigned int part)
{
    TBOX_ASSERT(part < d_num_parts);
    d_PK1_stress_fcn_data[part].push_back(data);
    if (data.quad_type == INVALID_Q_RULE)
    {
        d_PK1_stress_fcn_data[part].back().quad_type = d_default_quad_type[part];
    }
    if (data.quad_order == INVALID_ORDER)
    {
        d_PK1_stress_fcn_data[part].back().quad_order = d_default_quad_order[part];
    }
    return;
} // registerPK1StressFunction

void
IBFEMethod::registerLagBodyForceFunction(const LagBodyForceFcnData& data, const unsigned int part)
{
    TBOX_ASSERT(part < d_num_parts);
    d_lag_body_force_fcn_data[part] = data;
    return;
} // registerLagBodyForceFunction

void
IBFEMethod::registerLagSurfacePressureFunction(const LagSurfacePressureFcnData& data, const unsigned int part)
{
    TBOX_ASSERT(part < d_num_parts);
    d_lag_surface_pressure_fcn_data[part] = data;
    return;
} // registerLagSurfacePressureFunction

void
IBFEMethod::registerLagSurfaceForceFunction(const LagSurfaceForceFcnData& data, const unsigned int part)
{
    TBOX_ASSERT(part < d_num_parts);
    d_lag_surface_force_fcn_data[part] = data;
    return;
} // registerLagSurfaceForceFunction

const IntVector<NDIM>&
IBFEMethod::getMinimumGhostCellWidth() const
{
    return d_ghosts;
} // getMinimumGhostCellWidth

void
IBFEMethod::setupTagBuffer(Array<int>& tag_buffer, Pointer<GriddingAlgorithm<NDIM> > gridding_alg) const
{
    const int finest_hier_ln = gridding_alg->getMaxLevels() - 1;
    const int tsize = tag_buffer.size();
    tag_buffer.resizeArray(finest_hier_ln);
    for (int i = tsize; i < finest_hier_ln; ++i) tag_buffer[i] = 0;
    for (unsigned int part = 0; part < d_num_parts; ++part)
    {
        const int gcw = d_fe_data_managers[part]->getGhostCellWidth().max();
        const int tag_ln = d_fe_data_managers[part]->getLevelNumber() - 1;
        if (tag_ln >= 0 && tag_ln < finest_hier_ln)
        {
            tag_buffer[tag_ln] = std::max(tag_buffer[tag_ln], gcw);
        }
    }
    for (int ln = finest_hier_ln - 2; ln >= 0; --ln)
    {
        tag_buffer[ln] =
            std::max(tag_buffer[ln], tag_buffer[ln + 1] / gridding_alg->getRatioToCoarserLevel(ln + 1).max() + 1);
    }
    return;
} // setupTagBuffer

void
IBFEMethod::preprocessIntegrateData(double current_time, double new_time, int /*num_cycles*/)
{
    d_current_time = current_time;
    d_new_time = new_time;
    d_half_time = current_time + 0.5 * (new_time - current_time);

    // Extract the FE data.
    d_X_systems.resize(d_num_parts);
    d_X_current_vecs.resize(d_num_parts);
    d_X_new_vecs.resize(d_num_parts);
    d_X_half_vecs.resize(d_num_parts);
    d_X_IB_ghost_vecs.resize(d_num_parts);

    d_U_systems.resize(d_num_parts);
    d_U_current_vecs.resize(d_num_parts);
    d_U_new_vecs.resize(d_num_parts);
    d_U_half_vecs.resize(d_num_parts);

    d_F_systems.resize(d_num_parts);
    d_F_half_vecs.resize(d_num_parts);
    d_F_IB_ghost_vecs.resize(d_num_parts);

    d_Phi_systems.resize(d_num_parts);
    d_Phi_half_vecs.resize(d_num_parts);

    for (unsigned int part = 0; part < d_num_parts; ++part)
    {
        d_X_systems[part] = &d_equation_systems[part]->get_system(COORDS_SYSTEM_NAME);
        d_X_current_vecs[part] = dynamic_cast<PetscVector<double>*>(d_X_systems[part]->current_local_solution.get());
        d_X_new_vecs[part] = dynamic_cast<PetscVector<double>*>(
            d_X_current_vecs[part]->clone().release()); // WARNING: must be manually deleted
        d_X_half_vecs[part] = dynamic_cast<PetscVector<double>*>(
            d_X_current_vecs[part]->clone().release()); // WARNING: must be manually deleted
        d_X_IB_ghost_vecs[part] = dynamic_cast<PetscVector<double>*>(
            d_fe_data_managers[part]->buildGhostedCoordsVector(/*localize_data*/ false));

        d_U_systems[part] = &d_equation_systems[part]->get_system(VELOCITY_SYSTEM_NAME);
        d_U_current_vecs[part] = dynamic_cast<PetscVector<double>*>(d_U_systems[part]->current_local_solution.get());
        d_U_new_vecs[part] = dynamic_cast<PetscVector<double>*>(
            d_U_current_vecs[part]->clone().release()); // WARNING: must be manually deleted
        d_U_half_vecs[part] = dynamic_cast<PetscVector<double>*>(
            d_U_current_vecs[part]->clone().release()); // WARNING: must be manually deleted

        d_F_systems[part] = &d_equation_systems[part]->get_system(FORCE_SYSTEM_NAME);
        d_F_half_vecs[part] = dynamic_cast<PetscVector<double>*>(d_F_systems[part]->current_local_solution.get());
        d_F_IB_ghost_vecs[part] = dynamic_cast<PetscVector<double>*>(
            d_fe_data_managers[part]->buildGhostedSolutionVector(FORCE_SYSTEM_NAME, /*localize_data*/ false));

        if (d_stress_normalization_part[part])
        {
            d_Phi_systems[part] = &d_equation_systems[part]->get_system(PHI_SYSTEM_NAME);
            d_Phi_half_vecs[part] =
                dynamic_cast<PetscVector<double>*>(d_Phi_systems[part]->current_local_solution.get());
        }

        // Initialize X^{n+1/2} and X^{n+1} to equal X^{n}, and initialize
        // U^{n+1/2} and U^{n+1} to equal U^{n}.
        d_X_systems[part]->solution->close();
        d_X_systems[part]->solution->localize(*d_X_current_vecs[part]);
        d_X_systems[part]->solution->localize(*d_X_new_vecs[part]);
        d_X_systems[part]->solution->localize(*d_X_half_vecs[part]);

        d_U_systems[part]->solution->close();
        d_U_systems[part]->solution->localize(*d_U_current_vecs[part]);
        d_U_systems[part]->solution->localize(*d_U_new_vecs[part]);
        d_U_systems[part]->solution->localize(*d_U_half_vecs[part]);

        d_F_systems[part]->solution->close();
        d_F_systems[part]->solution->localize(*d_F_half_vecs[part]);

        if (d_stress_normalization_part[part])
        {
            d_Phi_systems[part]->solution->close();
            d_Phi_systems[part]->solution->localize(*d_Phi_half_vecs[part]);
        }
    }

    // Update the mask data.
    getVelocityHierarchyDataOps()->copyData(mask_new_idx, mask_current_idx);
    return;
} // preprocessIntegrateData

void
IBFEMethod::postprocessIntegrateData(double /*current_time*/, double /*new_time*/, int /*num_cycles*/)
{
    for (unsigned part = 0; part < d_num_parts; ++part)
    {
        // Reset time-dependent Lagrangian data.
        d_X_new_vecs[part]->close();
        *d_X_systems[part]->solution = *d_X_new_vecs[part];
        d_X_systems[part]->solution->close();
        d_X_systems[part]->solution->localize(*d_X_systems[part]->current_local_solution);
        delete d_X_new_vecs[part];
        delete d_X_half_vecs[part];

        d_U_new_vecs[part]->close();
        *d_U_systems[part]->solution = *d_U_new_vecs[part];
        d_U_systems[part]->solution->close();
        d_U_systems[part]->solution->localize(*d_U_systems[part]->current_local_solution);
        delete d_U_new_vecs[part];
        delete d_U_half_vecs[part];

        d_F_half_vecs[part]->close();
        *d_F_systems[part]->solution = *d_F_half_vecs[part];
        d_F_systems[part]->solution->close();
        d_F_systems[part]->solution->localize(*d_F_systems[part]->current_local_solution);

        if (d_stress_normalization_part[part])
        {
            d_Phi_half_vecs[part]->close();
            *d_Phi_systems[part]->solution = *d_Phi_half_vecs[part];
            d_Phi_systems[part]->solution->close();
            d_Phi_systems[part]->solution->localize(*d_Phi_systems[part]->current_local_solution);
        }

        // Update the coordinate mapping dX = X - s.
        updateCoordinateMapping(part);
    }

    d_X_systems.clear();
    d_X_current_vecs.clear();
    d_X_new_vecs.clear();
    d_X_half_vecs.clear();
    d_X_IB_ghost_vecs.clear();

    d_U_systems.clear();
    d_U_current_vecs.clear();
    d_U_new_vecs.clear();
    d_U_half_vecs.clear();

    d_F_systems.clear();
    d_F_half_vecs.clear();
    d_F_IB_ghost_vecs.clear();

    d_Phi_systems.clear();
    d_Phi_half_vecs.clear();

    // Reset the current time step interval.
    d_current_time = std::numeric_limits<double>::quiet_NaN();
    d_new_time = std::numeric_limits<double>::quiet_NaN();
    d_half_time = std::numeric_limits<double>::quiet_NaN();
    return;
} // postprocessIntegrateData

void
IBFEMethod::interpolateVelocity(const int u_data_idx,
                                const std::vector<Pointer<CoarsenSchedule<NDIM> > >& /*u_synch_scheds*/,
                                const std::vector<Pointer<RefineSchedule<NDIM> > >& u_ghost_fill_scheds,
                                const double data_time)
{
    for (unsigned int part = 0; part < d_num_parts; ++part)
    {
        NumericVector<double>* X_vec = NULL;
        NumericVector<double>* X_ghost_vec = d_X_IB_ghost_vecs[part];
        NumericVector<double>* U_vec = NULL;
        if (MathUtilities<double>::equalEps(data_time, d_current_time))
        {
            X_vec = d_X_current_vecs[part];
            U_vec = d_U_current_vecs[part];
        }
        else if (MathUtilities<double>::equalEps(data_time, d_half_time))
        {
            X_vec = d_X_half_vecs[part];
            U_vec = d_U_half_vecs[part];
        }
        else if (MathUtilities<double>::equalEps(data_time, d_new_time))
        {
            X_vec = d_X_new_vecs[part];
            U_vec = d_U_new_vecs[part];
        }
        X_vec->localize(*X_ghost_vec);
        d_fe_data_managers[part]->interp(
            u_data_idx, *U_vec, *X_ghost_vec, VELOCITY_SYSTEM_NAME, u_ghost_fill_scheds, data_time);
    }
    return;
} // interpolateVelocity

void
IBFEMethod::forwardEulerStep(const double current_time, const double new_time)
{
    return; // XXXX
    const double dt = new_time - current_time;
    int ierr;
    for (unsigned int part = 0; part < d_num_parts; ++part)
    {
        ierr = VecWAXPY(d_X_new_vecs[part]->vec(), dt, d_U_current_vecs[part]->vec(), d_X_current_vecs[part]->vec());
        IBTK_CHKERRQ(ierr);
        ierr = VecAXPBYPCZ(
            d_X_half_vecs[part]->vec(), 0.5, 0.5, 0.0, d_X_current_vecs[part]->vec(), d_X_new_vecs[part]->vec());
        IBTK_CHKERRQ(ierr);
        d_X_new_vecs[part]->close();
        d_X_half_vecs[part]->close();
    }
    return;
} // eulerStep

void
IBFEMethod::midpointStep(const double current_time, const double new_time)
{
    return; // XXXX
    const double dt = new_time - current_time;
    int ierr;
    for (unsigned int part = 0; part < d_num_parts; ++part)
    {
        ierr = VecWAXPY(d_X_new_vecs[part]->vec(), dt, d_U_half_vecs[part]->vec(), d_X_current_vecs[part]->vec());
        IBTK_CHKERRQ(ierr);
        ierr = VecAXPBYPCZ(
            d_X_half_vecs[part]->vec(), 0.5, 0.5, 0.0, d_X_current_vecs[part]->vec(), d_X_new_vecs[part]->vec());
        IBTK_CHKERRQ(ierr);
        d_X_new_vecs[part]->close();
        d_X_half_vecs[part]->close();
    }
    return;
} // midpointStep

void
IBFEMethod::trapezoidalStep(const double current_time, const double new_time)
{
    return; // XXXX
    const double dt = new_time - current_time;
    int ierr;
    for (unsigned int part = 0; part < d_num_parts; ++part)
    {
        ierr =
            VecWAXPY(d_X_new_vecs[part]->vec(), 0.5 * dt, d_U_current_vecs[part]->vec(), d_X_current_vecs[part]->vec());
        IBTK_CHKERRQ(ierr);
        ierr = VecAXPY(d_X_new_vecs[part]->vec(), 0.5 * dt, d_U_new_vecs[part]->vec());
        IBTK_CHKERRQ(ierr);
        ierr = VecAXPBYPCZ(
            d_X_half_vecs[part]->vec(), 0.5, 0.5, 0.0, d_X_current_vecs[part]->vec(), d_X_new_vecs[part]->vec());
        IBTK_CHKERRQ(ierr);
        d_X_new_vecs[part]->close();
        d_X_half_vecs[part]->close();
    }
    return;
} // trapezoidalStep

void
IBFEMethod::computeLagrangianForce(const double data_time)
{
    TBOX_ASSERT(MathUtilities<double>::equalEps(data_time, d_half_time));
    for (unsigned part = 0; part < d_num_parts; ++part)
    {
        if (d_stress_normalization_part[part])
        {
            computeStressNormalization(*d_Phi_half_vecs[part], *d_X_half_vecs[part], data_time, part);
        }
        computeInteriorForceDensity(*d_F_half_vecs[part], *d_X_half_vecs[part], d_Phi_half_vecs[part], data_time, part);
    }
    return;
} // computeLagrangianForce

void
IBFEMethod::spreadForce(const int f_data_idx,
                        RobinPhysBdryPatchStrategy* f_phys_bdry_op,
                        const std::vector<Pointer<RefineSchedule<NDIM> > >& /*f_prolongation_scheds*/,
                        const double data_time)
{
    TBOX_ASSERT(MathUtilities<double>::equalEps(data_time, d_half_time));
    for (unsigned int part = 0; part < d_num_parts; ++part)
    {
        PetscVector<double>* X_vec = d_X_half_vecs[part];
        PetscVector<double>* X_ghost_vec = d_X_IB_ghost_vecs[part];
        PetscVector<double>* F_vec = d_F_half_vecs[part];
        PetscVector<double>* F_ghost_vec = d_F_IB_ghost_vecs[part];
        X_vec->localize(*X_ghost_vec);
        F_vec->localize(*F_ghost_vec);
        d_fe_data_managers[part]->spread(
            f_data_idx, *F_ghost_vec, *X_ghost_vec, FORCE_SYSTEM_NAME, f_phys_bdry_op, data_time);
        if (d_split_normal_force || d_split_tangential_force)
        {
            if (d_use_jump_conditions && d_split_normal_force)
            {
                imposeJumpConditions(f_data_idx, *F_ghost_vec, *X_ghost_vec, data_time, part);
            }
            if (!d_use_jump_conditions || d_split_tangential_force)
            {
                spreadTransmissionForceDensity(f_data_idx, *X_ghost_vec, f_phys_bdry_op, data_time, part);
            }
        }
    }
    return;
} // spreadForce

FEDataManager::InterpSpec
IBFEMethod::getDefaultInterpSpec() const
{
    return d_default_interp_spec;
}

FEDataManager::SpreadSpec
IBFEMethod::getDefaultSpreadSpec() const
{
    return d_default_spread_spec;
}

void
IBFEMethod::setInterpSpec(const FEDataManager::InterpSpec& interp_spec, const unsigned int part)
{
    TBOX_ASSERT(!d_fe_equation_systems_initialized);
    TBOX_ASSERT(part < d_num_parts);
    d_interp_spec[part] = interp_spec;
    return;
}

void
IBFEMethod::setSpreadSpec(const FEDataManager::SpreadSpec& spread_spec, const unsigned int part)
{
    TBOX_ASSERT(!d_fe_equation_systems_initialized);
    TBOX_ASSERT(part < d_num_parts);
    d_spread_spec[part] = spread_spec;
    return;
}

void
IBFEMethod::initializeFEEquationSystems()
{
    if (d_fe_equation_systems_initialized) return;

    const bool from_restart = RestartManager::getManager()->isFromRestart();

    // Create the FE data managers that manage mappings between the FE mesh
    // parts and the Cartesian grid.
    d_equation_systems.resize(d_num_parts, NULL);
    d_fe_data_managers.resize(d_num_parts, NULL);
    for (unsigned int part = 0; part < d_num_parts; ++part)
    {
        // Create FE data managers.
        std::ostringstream manager_stream;
        manager_stream << "IBFEMethod FEDataManager::" << part;
        const std::string& manager_name = manager_stream.str();
        d_fe_data_managers[part] = FEDataManager::getManager(manager_name, d_interp_spec[part], d_spread_spec[part]);
        d_ghosts = IntVector<NDIM>::max(d_ghosts, d_fe_data_managers[part]->getGhostCellWidth());

        // Create FE equation systems objects and corresponding variables.
        d_equation_systems[part] = new EquationSystems(*d_meshes[part]);
        EquationSystems* equation_systems = d_equation_systems[part];
        d_fe_data_managers[part]->setEquationSystems(equation_systems, d_max_level_number - 1);
        d_fe_data_managers[part]->COORDINATES_SYSTEM_NAME = COORDS_SYSTEM_NAME;
        if (from_restart)
        {
            const std::string& file_name = libmesh_restart_file_name(
                d_libmesh_restart_read_dir, d_libmesh_restart_restore_number, part, d_libmesh_restart_file_extension);
            const XdrMODE xdr_mode = (d_libmesh_restart_file_extension == "xdr" ? DECODE : READ);
            const int read_mode =
                EquationSystems::READ_HEADER | EquationSystems::READ_DATA | EquationSystems::READ_ADDITIONAL_DATA;
            equation_systems->read(file_name, xdr_mode, read_mode, /*partition_agnostic*/ true);
        }
        else
        {
            System& X_system = equation_systems->add_system<System>(COORDS_SYSTEM_NAME);
            for (unsigned int d = 0; d < NDIM; ++d)
            {
                std::ostringstream os;
                os << "X_" << d;
                X_system.add_variable(os.str(), d_fe_order[part], d_fe_family[part]);
            }

            System& dX_system = equation_systems->add_system<System>(COORD_MAPPING_SYSTEM_NAME);
            for (unsigned int d = 0; d < NDIM; ++d)
            {
                std::ostringstream os;
                os << "dX_" << d;
                dX_system.add_variable(os.str(), d_fe_order[part], d_fe_family[part]);
            }

            System& U_system = equation_systems->add_system<System>(VELOCITY_SYSTEM_NAME);
            for (unsigned int d = 0; d < NDIM; ++d)
            {
                std::ostringstream os;
                os << "U_" << d;
                U_system.add_variable(os.str(), d_fe_order[part], d_fe_family[part]);
            }

            System& F_system = equation_systems->add_system<System>(FORCE_SYSTEM_NAME);
            for (unsigned int d = 0; d < NDIM; ++d)
            {
                std::ostringstream os;
                os << "F_" << d;
                F_system.add_variable(os.str(), d_fe_order[part], d_fe_family[part]);
            }
        }
    }
    d_fe_equation_systems_initialized = true;
    return;
}

void
IBFEMethod::initializeFEData()
{
    if (d_fe_data_initialized) return;
    initializeFEEquationSystems();
    const bool from_restart = RestartManager::getManager()->isFromRestart();
    for (unsigned int part = 0; part < d_num_parts; ++part)
    {
        // Initialize FE equation systems.
        EquationSystems* equation_systems = d_equation_systems[part];
        if (from_restart)
        {
            equation_systems->reinit();
        }
        else
        {
            equation_systems->init();
            initializeCoordinates(part);
        }
        updateCoordinateMapping(part);

        // Assemble systems.
        System& X_system = equation_systems->get_system<System>(COORDS_SYSTEM_NAME);
        System& dX_system = equation_systems->get_system<System>(COORD_MAPPING_SYSTEM_NAME);
        System& U_system = equation_systems->get_system<System>(VELOCITY_SYSTEM_NAME);
        System& F_system = equation_systems->get_system<System>(FORCE_SYSTEM_NAME);

        X_system.assemble_before_solve = false;
        X_system.assemble();

        dX_system.assemble_before_solve = false;
        dX_system.assemble();

        U_system.assemble_before_solve = false;
        U_system.assemble();

        F_system.assemble_before_solve = false;
        F_system.assemble();

        if (d_stress_normalization_part[part])
        {
<<<<<<< HEAD
         
            TransientLinearImplicitSystem& Phi_system = equation_systems->get_system<TransientLinearImplicitSystem>(PHI_SYSTEM_NAME);
            
            /*if(Phi_solver.compare("CG_HEAT")==0)
            {
                // attach assemble function for computing initial condition as solution to 
                // steady state heat equation
                Phi_system.attach_assemble_function(assemble_cg_poisson);
                d_Phi_half_vecs.resize(d_num_parts);
                d_X_half_vecs.resize(d_num_parts);
                init_cg_heat(*d_Phi_half_vecs[part], *d_X_half_vecs[part], part);
                // reattach heat equation assemble function
                Phi_system.attach_assemble_function(assemble_cg_heat); 
            } */   
            
            Phi_system.assemble_before_solve = false;
            Phi_system.assemble();
            
=======
            LinearImplicitSystem& Phi_system = equation_systems->get_system<LinearImplicitSystem>(PHI_SYSTEM_NAME);
            Phi_system.assemble_before_solve = false;
            Phi_system.assemble();
>>>>>>> fdd3bd14
        }

        // Set up boundary conditions.  Specifically, add appropriate boundary
        // IDs to the BoundaryInfo object associated with the mesh, and add DOF
        // constraints for the nodal forces and velocities.
        const MeshBase& mesh = equation_systems->get_mesh();
        DofMap& F_dof_map = F_system.get_dof_map();
        DofMap& U_dof_map = U_system.get_dof_map();
        const unsigned int F_sys_num = F_system.number();
        const unsigned int U_sys_num = U_system.number();
        MeshBase::const_element_iterator el_it = mesh.elements_begin();
        const MeshBase::const_element_iterator el_end = mesh.elements_end();
        for (; el_it != el_end; ++el_it)
        {
            Elem* const elem = *el_it;
            for (unsigned int side = 0; side < elem->n_sides(); ++side)
            {
                const bool at_mesh_bdry = !elem->neighbor(side);
                if (!at_mesh_bdry) continue;

                static const short int dirichlet_bdry_id_set[3] = { FEDataManager::ZERO_DISPLACEMENT_X_BDRY_ID,
                                                                    FEDataManager::ZERO_DISPLACEMENT_Y_BDRY_ID,
                                                                    FEDataManager::ZERO_DISPLACEMENT_Z_BDRY_ID };
                const short int dirichlet_bdry_ids =
                    get_dirichlet_bdry_ids(mesh.boundary_info->boundary_ids(elem, side));
                if (!dirichlet_bdry_ids) continue;

                for (unsigned int n = 0; n < elem->n_nodes(); ++n)
                {
                    if (!elem->is_node_on_side(n, side)) continue;

                    Node* node = elem->get_node(n);
                    mesh.boundary_info->add_node(node, dirichlet_bdry_ids);
                    for (unsigned int d = 0; d < NDIM; ++d)
                    {
                        if (!(dirichlet_bdry_ids & dirichlet_bdry_id_set[d])) continue;
                        if (node->n_dofs(F_sys_num))
                        {
                            const int F_dof_index = node->dof_number(F_sys_num, d, 0);
                            DofConstraintRow F_constraint_row;
                            F_constraint_row[F_dof_index] = 1.0;
                            F_dof_map.add_constraint_row(F_dof_index, F_constraint_row, 0.0, false);
                        }
                        if (node->n_dofs(U_sys_num))
                        {
                            const int U_dof_index = node->dof_number(U_sys_num, d, 0);
                            DofConstraintRow U_constraint_row;
                            U_constraint_row[U_dof_index] = 1.0;
                            U_dof_map.add_constraint_row(U_dof_index, U_constraint_row, 0.0, false);
                        }
                    }
                }
            }
        }
    }
    d_fe_data_initialized = true;
    return;
} // initializeFEData

void
IBFEMethod::registerEulerianVariables()
{
    const IntVector<NDIM> ghosts = 1;
    mask_var = new SideVariable<NDIM, double>(d_object_name + "::mask");
    registerVariable(mask_current_idx,
                     mask_new_idx,
                     mask_scratch_idx,
                     mask_var,
                     ghosts,
                     "CONSERVATIVE_COARSEN",
                     "CONSERVATIVE_LINEAR_REFINE");
<<<<<<< HEAD
        
    // register variable for stress normalization function phi
    // represented on the Cartesian mesh
    phi_var = new CellVariable<NDIM, double>(d_object_name + "::phi");
    registerVariable(phi_current_idx,
                     phi_new_idx,
                     phi_scratch_idx,
                     phi_var,
                     ghosts,
                     "CONSERVATIVE_COARSEN",
                     "CONSERVATIVE_LINEAR_REFINE");
    
=======
>>>>>>> fdd3bd14
    return;
} // registerEulerianVariables

void
IBFEMethod::initializePatchHierarchy(Pointer<PatchHierarchy<NDIM> > hierarchy,
                                     Pointer<GriddingAlgorithm<NDIM> > gridding_alg,
                                     int /*u_data_idx*/,
                                     const std::vector<Pointer<CoarsenSchedule<NDIM> > >& /*u_synch_scheds*/,
                                     const std::vector<Pointer<RefineSchedule<NDIM> > >& /*u_ghost_fill_scheds*/,
                                     int /*integrator_step*/,
                                     double /*init_data_time*/,
                                     bool /*initial_time*/)
{
    // Cache pointers to the patch hierarchy and gridding algorithm.
    d_hierarchy = hierarchy;
    d_gridding_alg = gridding_alg;

    // Initialize the FE data manager.
    for (unsigned int part = 0; part < d_num_parts; ++part)
    {
        d_fe_data_managers[part]->reinitElementMappings();
    }

    d_is_initialized = true;
    return;
} // initializePatchHierarchy

void
IBFEMethod::registerLoadBalancer(Pointer<LoadBalancer<NDIM> > load_balancer, int workload_data_idx)
{
    TBOX_ASSERT(load_balancer);
    d_load_balancer = load_balancer;
    d_workload_idx = workload_data_idx;

    for (unsigned int part = 0; part < d_num_parts; ++part)
    {
        d_fe_data_managers[part]->registerLoadBalancer(load_balancer, workload_data_idx);
    }
    return;
} // registerLoadBalancer

void
IBFEMethod::updateWorkloadEstimates(Pointer<PatchHierarchy<NDIM> > /*hierarchy*/, int /*workload_data_idx*/)
{
    for (unsigned int part = 0; part < d_num_parts; ++part)
    {
        d_fe_data_managers[part]->updateWorkloadEstimates();
    }
    return;
} // updateWorkloadEstimates

void IBFEMethod::beginDataRedistribution(Pointer<PatchHierarchy<NDIM> > /*hierarchy*/,
                                         Pointer<GriddingAlgorithm<NDIM> > /*gridding_alg*/)
{
    // intentionally blank
    return;
} // beginDataRedistribution

void IBFEMethod::endDataRedistribution(Pointer<PatchHierarchy<NDIM> > /*hierarchy*/,
                                       Pointer<GriddingAlgorithm<NDIM> > /*gridding_alg*/)
{
    if (d_is_initialized)
    {
        for (unsigned int part = 0; part < d_num_parts; ++part)
        {
            d_fe_data_managers[part]->reinitElementMappings();
        }
    }
    return;
} // endDataRedistribution

void
IBFEMethod::initializeLevelData(Pointer<BasePatchHierarchy<NDIM> > hierarchy,
                                int level_number,
                                double init_data_time,
                                bool can_be_refined,
                                bool initial_time,
                                Pointer<BasePatchLevel<NDIM> > old_level,
                                bool allocate_data)
{
    const int finest_hier_level = hierarchy->getFinestLevelNumber();
    for (unsigned int part = 0; part < d_num_parts; ++part)
    {
        d_fe_data_managers[part]->setPatchHierarchy(hierarchy);
        d_fe_data_managers[part]->setPatchLevels(0, finest_hier_level);
        d_fe_data_managers[part]->initializeLevelData(
            hierarchy, level_number, init_data_time, can_be_refined, initial_time, old_level, allocate_data);
        if (d_load_balancer && level_number == d_fe_data_managers[part]->getLevelNumber())
        {
            d_load_balancer->setWorkloadPatchDataIndex(d_workload_idx, level_number);
            d_fe_data_managers[part]->updateWorkloadEstimates(level_number, level_number);
        }
    }
    return;
} // initializeLevelData

void
IBFEMethod::resetHierarchyConfiguration(Pointer<BasePatchHierarchy<NDIM> > hierarchy,
                                        int coarsest_level,
                                        int /*finest_level*/)
{
    const int finest_hier_level = hierarchy->getFinestLevelNumber();
    for (unsigned int part = 0; part < d_num_parts; ++part)
    {
        d_fe_data_managers[part]->setPatchHierarchy(hierarchy);
        d_fe_data_managers[part]->setPatchLevels(0, hierarchy->getFinestLevelNumber());
        d_fe_data_managers[part]->resetHierarchyConfiguration(hierarchy, coarsest_level, finest_hier_level);
    }
    return;
} // resetHierarchyConfiguration

void
IBFEMethod::applyGradientDetector(Pointer<BasePatchHierarchy<NDIM> > base_hierarchy,
                                  int level_number,
                                  double error_data_time,
                                  int tag_index,
                                  bool initial_time,
                                  bool uses_richardson_extrapolation_too)
{
    Pointer<PatchHierarchy<NDIM> > hierarchy = base_hierarchy;
    TBOX_ASSERT(hierarchy);
    TBOX_ASSERT((level_number >= 0) && (level_number <= hierarchy->getFinestLevelNumber()));
    TBOX_ASSERT(hierarchy->getPatchLevel(level_number));
    for (unsigned int part = 0; part < d_num_parts; ++part)
    {
        d_fe_data_managers[part]->applyGradientDetector(
            hierarchy, level_number, error_data_time, tag_index, initial_time, uses_richardson_extrapolation_too);
    }
    return;
} // applyGradientDetector

void
IBFEMethod::putToDatabase(Pointer<Database> db)
{
    db->putInteger("IBFE_METHOD_VERSION", IBFE_METHOD_VERSION);
    db->putInteger("d_num_parts", d_num_parts);
    db->putIntegerArray("d_ghosts", d_ghosts, NDIM);
    db->putBool("d_split_normal_force", d_split_normal_force);
    db->putBool("d_split_tangential_force", d_split_tangential_force);
    db->putBool("d_use_jump_conditions", d_use_jump_conditions);
    db->putBool("d_use_consistent_mass_matrix", d_use_consistent_mass_matrix);
    return;
} // putToDatabase

void
IBFEMethod::writeFEDataToRestartFile(const std::string& restart_dump_dirname, unsigned int time_step_number)
{
    for (unsigned int part = 0; part < d_num_parts; ++part)
    {
        const std::string& file_name =
            libmesh_restart_file_name(restart_dump_dirname, time_step_number, part, d_libmesh_restart_file_extension);
        const XdrMODE xdr_mode = (d_libmesh_restart_file_extension == "xdr" ? ENCODE : WRITE);
        const int write_mode = EquationSystems::WRITE_DATA | EquationSystems::WRITE_ADDITIONAL_DATA;
        d_equation_systems[part]->write(file_name, xdr_mode, write_mode, /*partition_agnostic*/ true);
    }
    return;
}

/////////////////////////////// PROTECTED ////////////////////////////////////

<<<<<<< HEAD

void IBFEMethod::init_cg_heat(PetscVector<double>& Phi_vec,
                              PetscVector<double>& X_vec,
                              unsigned int part)
=======
void
IBFEMethod::computeStressNormalization(PetscVector<double>& Phi_vec,
                                       PetscVector<double>& X_vec,
                                       const double data_time,
                                       const unsigned int part)
>>>>>>> fdd3bd14
{

    // Extract the mesh.
    EquationSystems* equation_systems = d_fe_data_managers[part]->getEquationSystems();
    const MeshBase& mesh = equation_systems->get_mesh();
    const BoundaryInfo& boundary_info = *mesh.boundary_info;
    const unsigned int dim = mesh.mesh_dimension();
    
    Real data_time = 0.0;
 
    // Extract the FE systems and DOF maps, and setup the FE objects.
    TransientLinearImplicitSystem& Phi_system = equation_systems->get_system<TransientLinearImplicitSystem>(PHI_SYSTEM_NAME);
 
    // Setup extra data needed to compute stresses/forces.
<<<<<<< HEAD
=======

    // Extract the FE systems and DOF maps, and setup the FE objects.
    LinearImplicitSystem& Phi_system = equation_systems->get_system<LinearImplicitSystem>(PHI_SYSTEM_NAME);
>>>>>>> fdd3bd14
    const DofMap& Phi_dof_map = Phi_system.get_dof_map();
    FEDataManager::SystemDofMapCache& Phi_dof_map_cache = *d_fe_data_managers[part]->getDofMapCache(PHI_SYSTEM_NAME);
    std::vector<unsigned int> Phi_dof_indices;
    FEType Phi_fe_type = Phi_dof_map.variable_type(0);
    std::vector<int> Phi_vars(1, 0);
<<<<<<< HEAD
    
    // for IPDG penalty parameter    
    UniquePtr<FEBase> libmesh_fe_face (FEBase::build(dim, Phi_fe_type));
    const unsigned int elem_b_order = static_cast<unsigned int> (libmesh_fe_face->get_order());
    
    // things for building RHS of Phi linear system based on poisson solver.
    const Real cg_poisson_penalty = equation_systems->parameters.get<Real> ("cg_poisson_penalty");
    const Real ipdg_poisson_penalty = equation_systems->parameters.get<Real> ("ipdg_poisson_penalty");
    const std::string Phi_solver = equation_systems->parameters.get<std::string> ("Phi_solver");
    const Real dt = equation_systems->parameters.get<Real> ("dt");
    
    System& X_system = equation_systems->get_system(COORDS_SYSTEM_NAME);
    std::vector<int> X_vars(NDIM);
    for (unsigned int d = 0; d < NDIM; ++d) X_vars[d] = d;
    
    FEDataInterpolation fe(dim, d_fe_data_managers[part]);
    UniquePtr<QBase> qrule = QBase::build(QGAUSS, dim, FIFTH);
    UniquePtr<QBase> qrule_face = QBase::build(QGAUSS, dim - 1, FIFTH);
    fe.attachQuadratureRule(qrule.get());
    fe.attachQuadratureRuleFace(qrule_face.get());
    fe.evalNormalsFace();
    fe.evalQuadraturePoints();
    fe.evalQuadraturePointsFace();
    fe.evalQuadratureWeights();
=======

    System& X_system = equation_systems->get_system(COORDS_SYSTEM_NAME);
    std::vector<int> X_vars(NDIM);
    for (unsigned int d = 0; d < NDIM; ++d) X_vars[d] = d;

    FEDataInterpolation fe(dim, d_fe_data_managers[part]);
    UniquePtr<QBase> qrule_face = QBase::build(QGAUSS, dim - 1, FIFTH);
    fe.attachQuadratureRuleFace(qrule_face.get());
    fe.evalNormalsFace();
    fe.evalQuadraturePointsFace();
>>>>>>> fdd3bd14
    fe.evalQuadratureWeightsFace();
    fe.registerSystem(Phi_system, Phi_vars, Phi_vars); // compute phi and dphi for the Phi system
    const size_t X_sys_idx = fe.registerInterpolatedSystem(X_system, X_vars, X_vars, &X_vec);
    const size_t num_PK1_fcns = d_PK1_stress_fcn_data[part].size();
    std::vector<std::vector<size_t> > PK1_fcn_system_idxs(num_PK1_fcns);
    for (unsigned int k = 0; k < num_PK1_fcns; ++k)
    {
        fe.setupInterpolatedSystemDataIndexes(
<<<<<<< HEAD
        PK1_fcn_system_idxs[k], d_PK1_stress_fcn_data[part][k].system_data, equation_systems);
    }
    std::vector<size_t> surface_force_fcn_system_idxs;
    fe.setupInterpolatedSystemDataIndexes(
    surface_force_fcn_system_idxs, d_lag_surface_force_fcn_data[part].system_data, equation_systems);
    std::vector<size_t> surface_pressure_fcn_system_idxs;
    fe.setupInterpolatedSystemDataIndexes(
    surface_pressure_fcn_system_idxs, d_lag_surface_pressure_fcn_data[part].system_data, equation_systems);
    fe.init(/*use_IB_ghosted_vecs*/ false);
    
=======
            PK1_fcn_system_idxs[k], d_PK1_stress_fcn_data[part][k].system_data, equation_systems);
    }
    std::vector<size_t> surface_force_fcn_system_idxs;
    fe.setupInterpolatedSystemDataIndexes(
        surface_force_fcn_system_idxs, d_lag_surface_force_fcn_data[part].system_data, equation_systems);
    std::vector<size_t> surface_pressure_fcn_system_idxs;
    fe.setupInterpolatedSystemDataIndexes(
        surface_pressure_fcn_system_idxs, d_lag_surface_pressure_fcn_data[part].system_data, equation_systems);
    fe.init(/*use_IB_ghosted_vecs*/ false);

>>>>>>> fdd3bd14
    const std::vector<libMesh::Point>& q_point_face = fe.getQuadraturePointsFace();
    const std::vector<double>& JxW_face = fe.getQuadratureWeightsFace();
    const std::vector<libMesh::Point>& normal_face = fe.getNormalsFace();
    const std::vector<std::vector<double> >& phi_face = fe.getPhiFace(Phi_fe_type);
<<<<<<< HEAD
    const std::vector<std::vector<libMesh::VectorValue<double> > >& dphi_face = fe.getDphiFace(Phi_fe_type);
    
    // things for RHS vector in case we are timestepping for Phi i.e. solving the heat equation.
    const std::vector<libMesh::Point>& q_point = fe.getQuadraturePoints();
    const std::vector<double>& JxW = fe.getQuadratureWeights();
    const std::vector<std::vector<double> >& phi = fe.getPhi(Phi_fe_type);
    const std::vector<std::vector<libMesh::VectorValue<double> > >& dphi = fe.getDphi(Phi_fe_type);
    
    const std::vector<std::vector<std::vector<double> > >& fe_interp_var_data = fe.getVarInterpolation();
    const std::vector<std::vector<std::vector<VectorValue<double> > > >& fe_interp_grad_var_data =
    fe.getGradVarInterpolation();
    
=======

    const std::vector<std::vector<std::vector<double> > >& fe_interp_var_data = fe.getVarInterpolation();
    const std::vector<std::vector<std::vector<VectorValue<double> > > >& fe_interp_grad_var_data =
        fe.getGradVarInterpolation();

>>>>>>> fdd3bd14
    std::vector<std::vector<const std::vector<double>*> > PK1_var_data(num_PK1_fcns);
    std::vector<std::vector<const std::vector<VectorValue<double> >*> > PK1_grad_var_data(num_PK1_fcns);
    std::vector<const std::vector<double> *> surface_force_var_data, surface_pressure_var_data;
    std::vector<const std::vector<VectorValue<double> > *> surface_force_grad_var_data, surface_pressure_grad_var_data;
<<<<<<< HEAD
    
    // Setup global and elemental right-hand-side vectors.
    NumericVector<double>* Phi_rhs_vec = Phi_system.rhs;   
    Phi_rhs_vec->close();
    Phi_rhs_vec->zero();
    DenseVector<double> Phi_rhs_e;
    
    // Set up boundary conditions for Phi.+
=======

    // Setup global and elemental right-hand-side vectors.
    NumericVector<double>* Phi_rhs_vec = Phi_system.rhs;
    Phi_rhs_vec->zero();
    Phi_rhs_vec->close();
    DenseVector<double> Phi_rhs_e;

    // Set up boundary conditions for Phi.
>>>>>>> fdd3bd14
    TensorValue<double> PP, FF, FF_trans, FF_inv_trans;
    VectorValue<double> F, F_s, F_qp, n, x;
    const MeshBase::const_element_iterator el_begin = mesh.active_local_elements_begin();
    const MeshBase::const_element_iterator el_end = mesh.active_local_elements_end();
    for (MeshBase::const_element_iterator el_it = el_begin; el_it != el_end; ++el_it)
    {
        Elem* const elem = *el_it;
        bool reinit_all_data = true;
<<<<<<< HEAD
        
        fe.reinit(elem);
        if (reinit_all_data)
        {
            Phi_dof_map_cache.dof_indices(elem, Phi_dof_indices);
            Phi_rhs_e.resize(static_cast<int>(Phi_dof_indices.size()));
            fe.collectDataForInterpolation(elem);
            reinit_all_data = false;
        }
        fe.interpolate(elem);
        
=======
>>>>>>> fdd3bd14
        for (unsigned short int side = 0; side < elem->n_sides(); ++side)
        {
            // Skip non-physical boundaries.
            if (!is_physical_bdry(elem, side, boundary_info, Phi_dof_map)) continue;
<<<<<<< HEAD
            
            // Determine if we need to integrate surface forces along this
            // part of the physical boundary; if not, skip the present side.
            const bool at_dirichlet_bdry = is_dirichlet_bdry(elem, side, boundary_info, Phi_dof_map);
            if (at_dirichlet_bdry) continue;
            
            fe.reinit(elem, side);
            if (reinit_all_data)
            {
                Phi_dof_map_cache.dof_indices(elem, Phi_dof_indices);
                Phi_rhs_e.resize(static_cast<int>(Phi_dof_indices.size()));
                fe.collectDataForInterpolation(elem);
                reinit_all_data = false;
            }
            fe.interpolate(elem, side);
            const unsigned int n_qp = qrule_face->n_points();
            const size_t n_basis = phi_face.size();
            
            // for the IPDG penalty parameter   
            UniquePtr<Elem> elem_side (elem->build_side(side));
            const double h_elem = elem->volume()/elem_side->volume() * 1./pow(elem_b_order, 2.);
            
            for (unsigned int qp = 0; qp < n_qp; ++qp)
            {
                // X:     reference coordinate
                // x:     current coordinate
                // FF:    deformation gradient associated with x = chi(X,t) (FF = dchi/dX)
                // J:     Jacobian determinant (J = det(FF))
                // N:     unit normal in the reference configuration
                // n:     unit normal in the current configuration
                // dA_da: reference surface area per current surface area (from Nanson's relation)
                const libMesh::Point& X = q_point_face[qp];
                const std::vector<double>& x_data = fe_interp_var_data[qp][X_sys_idx];
                const std::vector<VectorValue<double> >& grad_x_data = fe_interp_grad_var_data[qp][X_sys_idx];
                get_x_and_FF(x, FF, x_data, grad_x_data);
                const double J = std::abs(FF.det());
                FF_trans = FF.transpose();
                tensor_inverse_transpose(FF_inv_trans, FF, NDIM);
                const libMesh::VectorValue<double>& N = normal_face[qp];
                n = (FF_inv_trans * N).unit();
                const double dA_da = 1.0 / (J * (FF_inv_trans * normal_face[qp]) * n);
                
                // Here we build up the boundary value for Phi.
                double Phi = 0.0;
                for (unsigned int k = 0; k < num_PK1_fcns; ++k)
                {
                    if (d_PK1_stress_fcn_data[part][k].fcn)
                    {
                        // Compute the value of the first Piola-Kirchhoff stress
                        // tensor at the quadrature point and add the corresponding
                        // traction force to the right-hand-side vector.
                        fe.setInterpolatedDataPointers(
                        PK1_var_data[k], PK1_grad_var_data[k], PK1_fcn_system_idxs[k], elem, qp);
                        d_PK1_stress_fcn_data[part][k].fcn(PP,
                                FF,
                                x,
                                X,
                                elem,
                                PK1_var_data[k],
                                PK1_grad_var_data[k],
                                data_time,
                                d_PK1_stress_fcn_data[part][k].ctx);
                        Phi += n * ((PP * FF_trans) * n) / J;
                    }
                }
                
                if (d_lag_surface_force_fcn_data[part].fcn)
                {
                    // Compute the value of the surface force at the
                    // quadrature point and add the corresponding force to
                    // the right-hand-side vector.
                    fe.setInterpolatedDataPointers(
                    surface_force_var_data, surface_force_grad_var_data, surface_force_fcn_system_idxs, elem, qp);
                    d_lag_surface_force_fcn_data[part].fcn(F_s,
                            FF,
                            x,
                            X,
                            elem,
                            side,
                            surface_force_var_data,
                            surface_force_grad_var_data,
                            data_time,
                            d_lag_surface_force_fcn_data[part].ctx);
                    Phi -= n * F_s * dA_da;
                }
                
                if (d_lag_surface_pressure_fcn_data[part].fcn)
                {
                    // Compute the value of the pressure at the quadrature
                    // point and add the corresponding force to the
                    // right-hand-side vector.
                    double P = 0.0;
                    fe.setInterpolatedDataPointers(surface_pressure_var_data,
                            surface_pressure_grad_var_data,
                            surface_pressure_fcn_system_idxs,
                            elem,
                            qp);
                    d_lag_surface_pressure_fcn_data[part].fcn(P,
                            FF,
                            x,
                            X,
                            elem,
                            side,
                            surface_pressure_var_data,
                            surface_pressure_grad_var_data,
                            data_time,
                            d_lag_surface_pressure_fcn_data[part].ctx);
                    Phi += P;
                }
                
                // Add the boundary forces to the right-hand-side vector.
                for (unsigned int i = 0; i < n_basis; ++i)
                {
                  
                        Phi_rhs_e(i) += cg_poisson_penalty * Phi * phi_face[i][qp] * JxW_face[qp];
                                 
                }
            }
            
            // Apply constraints (e.g., enforce periodic boundary conditions)
            // and add the elemental contributions to the global vector.
            Phi_dof_map.constrain_element_vector(Phi_rhs_e, Phi_dof_indices);
                        
            Phi_rhs_vec->add_vector(Phi_rhs_e, Phi_dof_indices);
        }
    }
    
    // Solve for Phi.
    Phi_rhs_vec->close();
    Phi_system.solve();
    // store this initial condition as the old solution
    Phi_system.update(); // synchronize solution and current local solution
    *Phi_system.old_local_solution  = *Phi_system.current_local_solution;
    // Phi_system.solution->close();
    //Phi_system.solution->localize(Phi_vec);
    //Phi_dof_map.enforce_constraints_exactly(Phi_system, &Phi_vec); 
    
    return;
    
}

void
IBFEMethod::computeStressNormalization(PetscVector<double>& Phi_vec,
        PetscVector<double>& X_vec,
        const double data_time,
        const unsigned int part)
{
    // Extract the mesh.
    EquationSystems* equation_systems = d_fe_data_managers[part]->getEquationSystems();
    const MeshBase& mesh = equation_systems->get_mesh();
    const BoundaryInfo& boundary_info = *mesh.boundary_info;
    const unsigned int dim = mesh.mesh_dimension();
    
    // Setup extra data needed to compute stresses/forces.
    
    // Extract the FE systems and DOF maps, and setup the FE objects.
    TransientLinearImplicitSystem& Phi_system = equation_systems->get_system<TransientLinearImplicitSystem>(PHI_SYSTEM_NAME);
    
    const DofMap& Phi_dof_map = Phi_system.get_dof_map();
    FEDataManager::SystemDofMapCache& Phi_dof_map_cache = *d_fe_data_managers[part]->getDofMapCache(PHI_SYSTEM_NAME);
    std::vector<unsigned int> Phi_dof_indices;
    FEType Phi_fe_type = Phi_dof_map.variable_type(0);
    std::vector<int> Phi_vars(1, 0);
    
    // for IPDG penalty parameter    
    UniquePtr<FEBase> libmesh_fe_face (FEBase::build(dim, Phi_fe_type));
    const unsigned int elem_b_order = static_cast<unsigned int> (libmesh_fe_face->get_order());
    
    // things for building RHS of Phi linear system based on poisson solver.
    const Real cg_poisson_penalty = equation_systems->parameters.get<Real> ("cg_poisson_penalty");
    const Real ipdg_poisson_penalty = equation_systems->parameters.get<Real> ("ipdg_poisson_penalty");
    const std::string Phi_solver = equation_systems->parameters.get<std::string> ("Phi_solver");
    const Real dt = equation_systems->parameters.get<Real> ("dt");
    
    System& X_system = equation_systems->get_system(COORDS_SYSTEM_NAME);
    std::vector<int> X_vars(NDIM);
    for (unsigned int d = 0; d < NDIM; ++d) X_vars[d] = d;
    
    FEDataInterpolation fe(dim, d_fe_data_managers[part]);
    UniquePtr<QBase> qrule = QBase::build(QGAUSS, dim, FIFTH);
    UniquePtr<QBase> qrule_face = QBase::build(QGAUSS, dim - 1, FIFTH);
    fe.attachQuadratureRule(qrule.get());
    fe.attachQuadratureRuleFace(qrule_face.get());
    fe.evalNormalsFace();
    fe.evalQuadraturePoints();
    fe.evalQuadraturePointsFace();
    fe.evalQuadratureWeights();
    fe.evalQuadratureWeightsFace();
    fe.registerSystem(Phi_system, Phi_vars, Phi_vars); // compute phi and dphi for the Phi system
    const size_t X_sys_idx = fe.registerInterpolatedSystem(X_system, X_vars, X_vars, &X_vec);
    const size_t num_PK1_fcns = d_PK1_stress_fcn_data[part].size();
    std::vector<std::vector<size_t> > PK1_fcn_system_idxs(num_PK1_fcns);
    for (unsigned int k = 0; k < num_PK1_fcns; ++k)
    {
        fe.setupInterpolatedSystemDataIndexes(
        PK1_fcn_system_idxs[k], d_PK1_stress_fcn_data[part][k].system_data, equation_systems);
    }
    std::vector<size_t> surface_force_fcn_system_idxs;
    fe.setupInterpolatedSystemDataIndexes(
    surface_force_fcn_system_idxs, d_lag_surface_force_fcn_data[part].system_data, equation_systems);
    std::vector<size_t> surface_pressure_fcn_system_idxs;
    fe.setupInterpolatedSystemDataIndexes(
    surface_pressure_fcn_system_idxs, d_lag_surface_pressure_fcn_data[part].system_data, equation_systems);
    fe.init(/*use_IB_ghosted_vecs*/ false);
    
    const std::vector<libMesh::Point>& q_point_face = fe.getQuadraturePointsFace();
    const std::vector<double>& JxW_face = fe.getQuadratureWeightsFace();
    const std::vector<libMesh::Point>& normal_face = fe.getNormalsFace();
    const std::vector<std::vector<double> >& phi_face = fe.getPhiFace(Phi_fe_type);
    const std::vector<std::vector<libMesh::VectorValue<double> > >& dphi_face = fe.getDphiFace(Phi_fe_type);
    
    // things for RHS vector in case we are timestepping for Phi i.e. solving the heat equation.
    const std::vector<libMesh::Point>& q_point = fe.getQuadraturePoints();
    const std::vector<double>& JxW = fe.getQuadratureWeights();
    const std::vector<std::vector<double> >& phi = fe.getPhi(Phi_fe_type);
    const std::vector<std::vector<libMesh::VectorValue<double> > >& dphi = fe.getDphi(Phi_fe_type);
    
    const std::vector<std::vector<std::vector<double> > >& fe_interp_var_data = fe.getVarInterpolation();
    const std::vector<std::vector<std::vector<VectorValue<double> > > >& fe_interp_grad_var_data =
    fe.getGradVarInterpolation();
    
    std::vector<std::vector<const std::vector<double>*> > PK1_var_data(num_PK1_fcns);
    std::vector<std::vector<const std::vector<VectorValue<double> >*> > PK1_grad_var_data(num_PK1_fcns);
    std::vector<const std::vector<double> *> surface_force_var_data, surface_pressure_var_data;
    std::vector<const std::vector<VectorValue<double> > *> surface_force_grad_var_data, surface_pressure_grad_var_data;
    
    // Setup global and elemental right-hand-side vectors.
    NumericVector<double>* Phi_rhs_vec = Phi_system.rhs;   
    Phi_rhs_vec->close();
    Phi_rhs_vec->zero();
    DenseVector<double> Phi_rhs_e;
    
    // Set up boundary conditions for Phi.+
    TensorValue<double> PP, FF, FF_trans, FF_inv_trans;
    VectorValue<double> F, F_s, F_qp, n, x;
    const MeshBase::const_element_iterator el_begin = mesh.active_local_elements_begin();
    const MeshBase::const_element_iterator el_end = mesh.active_local_elements_end();
    for (MeshBase::const_element_iterator el_it = el_begin; el_it != el_end; ++el_it)
    {
        Elem* const elem = *el_it;
        bool reinit_all_data = true;
        
        fe.reinit(elem);
        if (reinit_all_data)
        {
            Phi_dof_map_cache.dof_indices(elem, Phi_dof_indices);
            Phi_rhs_e.resize(static_cast<int>(Phi_dof_indices.size()));
            fe.collectDataForInterpolation(elem);
            reinit_all_data = false;
        }
        fe.interpolate(elem);
        
        if (Phi_solver.compare("CG_HEAT")==0)
        {                    
            for (unsigned int qp = 0; qp < qrule->n_points(); qp++)
            {
                
                Number   Phi_old = 0.0;
                Gradient grad_Phi_old;
                
                // get values of solution and its gradient at the previous timestep
                for (unsigned int l=0; l<phi.size(); l++)
                {
                    Phi_old += phi[l][qp]*Phi_system.old_solution(Phi_dof_indices[l]);
                    grad_Phi_old.add_scaled (dphi[l][qp],Phi_system.old_solution(Phi_dof_indices[l]));   
                }
                
                for (unsigned int i = 0; i < phi.size(); i++)
                {
                    // for timestepping
                    Phi_rhs_e(i) += JxW[qp] * ( Phi_old*phi[i][qp] - 0.5*dt*grad_Phi_old * dphi[i][qp] );
                }
                
            }
        }
        
        for (unsigned short int side = 0; side < elem->n_sides(); ++side)
        {
            // Skip non-physical boundaries.
            if (!is_physical_bdry(elem, side, boundary_info, Phi_dof_map)) continue;
            
=======

>>>>>>> fdd3bd14
            // Determine if we need to integrate surface forces along this
            // part of the physical boundary; if not, skip the present side.
            const bool at_dirichlet_bdry = is_dirichlet_bdry(elem, side, boundary_info, Phi_dof_map);
            if (at_dirichlet_bdry) continue;
<<<<<<< HEAD
            
=======

>>>>>>> fdd3bd14
            fe.reinit(elem, side);
            if (reinit_all_data)
            {
                Phi_dof_map_cache.dof_indices(elem, Phi_dof_indices);
                Phi_rhs_e.resize(static_cast<int>(Phi_dof_indices.size()));
                fe.collectDataForInterpolation(elem);
                reinit_all_data = false;
            }
            fe.interpolate(elem, side);
            const unsigned int n_qp = qrule_face->n_points();
            const size_t n_basis = phi_face.size();
<<<<<<< HEAD
            
            // for the IPDG penalty parameter   
            UniquePtr<Elem> elem_side (elem->build_side(side));
            const double h_elem = elem->volume()/elem_side->volume() * 1./pow(elem_b_order, 2.);
            
=======
>>>>>>> fdd3bd14
            for (unsigned int qp = 0; qp < n_qp; ++qp)
            {
                // X:     reference coordinate
                // x:     current coordinate
                // FF:    deformation gradient associated with x = chi(X,t) (FF = dchi/dX)
                // J:     Jacobian determinant (J = det(FF))
                // N:     unit normal in the reference configuration
                // n:     unit normal in the current configuration
                // dA_da: reference surface area per current surface area (from Nanson's relation)
                const libMesh::Point& X = q_point_face[qp];
                const std::vector<double>& x_data = fe_interp_var_data[qp][X_sys_idx];
                const std::vector<VectorValue<double> >& grad_x_data = fe_interp_grad_var_data[qp][X_sys_idx];
                get_x_and_FF(x, FF, x_data, grad_x_data);
                const double J = std::abs(FF.det());
                FF_trans = FF.transpose();
                tensor_inverse_transpose(FF_inv_trans, FF, NDIM);
                const libMesh::VectorValue<double>& N = normal_face[qp];
                n = (FF_inv_trans * N).unit();
                const double dA_da = 1.0 / (J * (FF_inv_trans * normal_face[qp]) * n);
<<<<<<< HEAD
                
=======

>>>>>>> fdd3bd14
                // Here we build up the boundary value for Phi.
                double Phi = 0.0;
                for (unsigned int k = 0; k < num_PK1_fcns; ++k)
                {
                    if (d_PK1_stress_fcn_data[part][k].fcn)
                    {
                        // Compute the value of the first Piola-Kirchhoff stress
                        // tensor at the quadrature point and add the corresponding
                        // traction force to the right-hand-side vector.
                        fe.setInterpolatedDataPointers(
<<<<<<< HEAD
                        PK1_var_data[k], PK1_grad_var_data[k], PK1_fcn_system_idxs[k], elem, qp);
                        d_PK1_stress_fcn_data[part][k].fcn(PP,
                                FF,
                                x,
                                X,
                                elem,
                                PK1_var_data[k],
                                PK1_grad_var_data[k],
                                data_time,
                                d_PK1_stress_fcn_data[part][k].ctx);
                        Phi += n * ((PP * FF_trans) * n) / J;
                    }
                }
                
                if (d_lag_surface_force_fcn_data[part].fcn)
                {
                    // Compute the value of the surface force at the
                    // quadrature point and add the corresponding force to
                    // the right-hand-side vector.
                    fe.setInterpolatedDataPointers(
                    surface_force_var_data, surface_force_grad_var_data, surface_force_fcn_system_idxs, elem, qp);
                    d_lag_surface_force_fcn_data[part].fcn(F_s,
                            FF,
                            x,
                            X,
                            elem,
                            side,
                            surface_force_var_data,
                            surface_force_grad_var_data,
                            data_time,
                            d_lag_surface_force_fcn_data[part].ctx);
                    Phi -= n * F_s * dA_da;
                }
                
                if (d_lag_surface_pressure_fcn_data[part].fcn)
                {
                    // Compute the value of the pressure at the quadrature
                    // point and add the corresponding force to the
                    // right-hand-side vector.
                    double P = 0.0;
                    fe.setInterpolatedDataPointers(surface_pressure_var_data,
                            surface_pressure_grad_var_data,
                            surface_pressure_fcn_system_idxs,
                            elem,
                            qp);
                    d_lag_surface_pressure_fcn_data[part].fcn(P,
                            FF,
                            x,
                            X,
                            elem,
                            side,
                            surface_pressure_var_data,
                            surface_pressure_grad_var_data,
                            data_time,
                            d_lag_surface_pressure_fcn_data[part].ctx);
                    Phi += P;
                }
                
                // Add the boundary forces to the right-hand-side vector.
                for (unsigned int i = 0; i < n_basis; ++i)
                {
                    if ( ( Phi_solver.compare("CG") == 0 ) || ( Phi_solver.compare("CG_HEAT") == 0 ) )
                    {
                        Phi_rhs_e(i) += cg_poisson_penalty * Phi * phi_face[i][qp] * JxW_face[qp];
                    }
                    else if (Phi_solver.compare("IPDG") == 0)
                    {
                        
                        Phi_rhs_e(i) += JxW_face[qp] * Phi * ipdg_poisson_penalty/h_elem * phi_face[i][qp];
                        Phi_rhs_e(i) -= JxW_face[qp] * dphi_face[i][qp] * (Phi*normal_face[qp]);
                    }
                    else // default solver to CG
                    {
                        Phi_rhs_e(i) += cg_poisson_penalty * Phi * phi_face[i][qp] * JxW_face[qp];
                    }    
                    
                }
            }
            
            if ( ( Phi_solver.compare("CG")==0 ) || ( Phi_solver.compare("CG_HEAT") == 0 ) )
            {
                // Apply constraints (e.g., enforce periodic boundary conditions)
                // and add the elemental contributions to the global vector.
                Phi_dof_map.constrain_element_vector(Phi_rhs_e, Phi_dof_indices);
            }
            
            Phi_rhs_vec->add_vector(Phi_rhs_e, Phi_dof_indices);
        }
    }
    
    // Solve for Phi.
    Phi_rhs_vec->close();
    Phi_system.solve();
    Phi_system.solution->close();
    Phi_system.solution->localize(Phi_vec);
    
    if ( (Phi_solver.compare("CG")==0) || ( Phi_solver.compare("CG_HEAT") == 0 ) )
    {
        Phi_dof_map.enforce_constraints_exactly(Phi_system, &Phi_vec);
    }
    
    return;
}

void
IBFEMethod::computeInteriorForceDensity(PetscVector<double>& G_vec,
                                        PetscVector<double>& X_vec,
                                        PetscVector<double>* Phi_vec,
                                        const double data_time,
                                        const unsigned int part)
{
    // Extract the mesh.
    EquationSystems* equation_systems = d_fe_data_managers[part]->getEquationSystems();
    const MeshBase& mesh = equation_systems->get_mesh();
    const BoundaryInfo& boundary_info = *mesh.boundary_info;
    const unsigned int dim = mesh.mesh_dimension();
=======
                            PK1_var_data[k], PK1_grad_var_data[k], PK1_fcn_system_idxs[k], elem, qp);
                        d_PK1_stress_fcn_data[part][k].fcn(PP,
                                                           FF,
                                                           x,
                                                           X,
                                                           elem,
                                                           PK1_var_data[k],
                                                           PK1_grad_var_data[k],
                                                           data_time,
                                                           d_PK1_stress_fcn_data[part][k].ctx);
                        Phi += n * ((PP * FF_trans) * n) / J;
                    }
                }

                if (d_lag_surface_force_fcn_data[part].fcn)
                {
                    // Compute the value of the surface force at the
                    // quadrature point and add the corresponding force to
                    // the right-hand-side vector.
                    fe.setInterpolatedDataPointers(
                        surface_force_var_data, surface_force_grad_var_data, surface_force_fcn_system_idxs, elem, qp);
                    d_lag_surface_force_fcn_data[part].fcn(F_s,
                                                           FF,
                                                           x,
                                                           X,
                                                           elem,
                                                           side,
                                                           surface_force_var_data,
                                                           surface_force_grad_var_data,
                                                           data_time,
                                                           d_lag_surface_force_fcn_data[part].ctx);
                    Phi -= n * F_s * dA_da;
                }

                if (d_lag_surface_pressure_fcn_data[part].fcn)
                {
                    // Compute the value of the pressure at the quadrature
                    // point and add the corresponding force to the
                    // right-hand-side vector.
                    double P = 0.0;
                    fe.setInterpolatedDataPointers(surface_pressure_var_data,
                                                   surface_pressure_grad_var_data,
                                                   surface_pressure_fcn_system_idxs,
                                                   elem,
                                                   qp);
                    d_lag_surface_pressure_fcn_data[part].fcn(P,
                                                              FF,
                                                              x,
                                                              X,
                                                              elem,
                                                              side,
                                                              surface_pressure_var_data,
                                                              surface_pressure_grad_var_data,
                                                              data_time,
                                                              d_lag_surface_pressure_fcn_data[part].ctx);
                    Phi += P;
                }

                // Add the boundary forces to the right-hand-side vector.
                for (unsigned int i = 0; i < n_basis; ++i)
                {
                    Phi_rhs_e(i) += PENALTY * Phi * phi_face[i][qp] * JxW_face[qp];
                }
            }

            // Apply constraints (e.g., enforce periodic boundary conditions)
            // and add the elemental contributions to the global vector.
            Phi_dof_map.constrain_element_vector(Phi_rhs_e, Phi_dof_indices);
            Phi_rhs_vec->add_vector(Phi_rhs_e, Phi_dof_indices);
        }
    }
>>>>>>> fdd3bd14

    // Solve for Phi.
    Phi_rhs_vec->close();
    Phi_system.solve();
    Phi_system.solution->close();
    Phi_system.solution->localize(Phi_vec);
    Phi_dof_map.enforce_constraints_exactly(Phi_system, &Phi_vec);
    return;
}

void
IBFEMethod::computeInteriorForceDensity(PetscVector<double>& G_vec,
                                        PetscVector<double>& X_vec,
                                        PetscVector<double>* Phi_vec,
                                        const double data_time,
                                        const unsigned int part)
{
    // Extract the mesh.
    EquationSystems* equation_systems = d_fe_data_managers[part]->getEquationSystems();
    const MeshBase& mesh = equation_systems->get_mesh();
    const BoundaryInfo& boundary_info = *mesh.boundary_info;
    const unsigned int dim = mesh.mesh_dimension();

    // Setup global and elemental right-hand-side vectors.
    UniquePtr<NumericVector<double> > G_rhs_vec = G_vec.zero_clone();
    DenseVector<double> G_rhs_e[NDIM];

    // First handle the stress contributions.  These are handled separately because
    // each stress function may use a different quadrature rule.
    const size_t num_PK1_fcns = d_PK1_stress_fcn_data[part].size();
    for (unsigned int k = 0; k < num_PK1_fcns; ++k)
    {
        if (!d_PK1_stress_fcn_data[part][k].fcn) continue;

        // Extract the FE systems and DOF maps, and setup the FE object.
        System& G_system = equation_systems->get_system(FORCE_SYSTEM_NAME);
        const DofMap& G_dof_map = G_system.get_dof_map();
        FEDataManager::SystemDofMapCache& G_dof_map_cache =
            *d_fe_data_managers[part]->getDofMapCache(FORCE_SYSTEM_NAME);
        FEType G_fe_type = G_dof_map.variable_type(0);
        for (unsigned int d = 0; d < NDIM; ++d)
        {
            TBOX_ASSERT(G_dof_map.variable_type(d) == G_fe_type);
        }
        std::vector<std::vector<unsigned int> > G_dof_indices(NDIM);
        System& X_system = equation_systems->get_system(COORDS_SYSTEM_NAME);
        std::vector<int> vars(NDIM);
        for (unsigned int d = 0; d < NDIM; ++d) vars[d] = d;

        FEDataInterpolation fe(dim, d_fe_data_managers[part]);
        UniquePtr<QBase> qrule =
            QBase::build(d_PK1_stress_fcn_data[part][k].quad_type, dim, d_PK1_stress_fcn_data[part][k].quad_order);
        UniquePtr<QBase> qrule_face =
            QBase::build(d_PK1_stress_fcn_data[part][k].quad_type, dim - 1, d_PK1_stress_fcn_data[part][k].quad_order);
        fe.attachQuadratureRule(qrule.get());
        fe.attachQuadratureRuleFace(qrule_face.get());
        fe.evalNormalsFace();
        fe.evalQuadraturePoints();
        fe.evalQuadraturePointsFace();
        fe.evalQuadratureWeights();
        fe.evalQuadratureWeightsFace();
        fe.registerSystem(G_system, std::vector<int>(), vars); // compute dphi for the force system
        const size_t X_sys_idx = fe.registerInterpolatedSystem(X_system, vars, vars, &X_vec);
        std::vector<size_t> PK1_fcn_system_idxs;
        fe.setupInterpolatedSystemDataIndexes(
            PK1_fcn_system_idxs, d_PK1_stress_fcn_data[part][k].system_data, equation_systems);
        fe.init(/*use_IB_ghosted_vecs*/ false);

        const std::vector<libMesh::Point>& q_point = fe.getQuadraturePoints();
        const std::vector<double>& JxW = fe.getQuadratureWeights();
        const std::vector<std::vector<VectorValue<double> > >& dphi = fe.getDphi(G_fe_type);

        const std::vector<libMesh::Point>& q_point_face = fe.getQuadraturePointsFace();
        const std::vector<double>& JxW_face = fe.getQuadratureWeightsFace();
        const std::vector<libMesh::Point>& normal_face = fe.getNormalsFace();
        const std::vector<std::vector<double> >& phi_face = fe.getPhiFace(G_fe_type);

        const std::vector<std::vector<std::vector<double> > >& fe_interp_var_data = fe.getVarInterpolation();
        const std::vector<std::vector<std::vector<VectorValue<double> > > >& fe_interp_grad_var_data =
            fe.getGradVarInterpolation();

        std::vector<const std::vector<double>*> PK1_var_data;
        std::vector<const std::vector<VectorValue<double> >*> PK1_grad_var_data;

        // Loop over the elements to compute the right-hand side vector.  This
        // is computed via
        //
        //    rhs_k = -int{PP(s,t) grad phi_k(s)}ds + int{PP(s,t) N(s,t) phi_k(s)}dA(s)
        //
        // This right-hand side vector is used to solve for the nodal values of
        // the interior elastic force density.
        TensorValue<double> PP, FF, FF_inv_trans;
        VectorValue<double> F, F_qp, n, x;
        const MeshBase::const_element_iterator el_begin = mesh.active_local_elements_begin();
        const MeshBase::const_element_iterator el_end = mesh.active_local_elements_end();
        for (MeshBase::const_element_iterator el_it = el_begin; el_it != el_end; ++el_it)
        {
            Elem* const elem = *el_it;
            for (unsigned int d = 0; d < NDIM; ++d)
            {
                G_dof_map_cache.dof_indices(elem, G_dof_indices[d], d);
                G_rhs_e[d].resize(static_cast<int>(G_dof_indices[d].size()));
            }
            fe.reinit(elem);
            fe.collectDataForInterpolation(elem);
            fe.interpolate(elem);
            const unsigned int n_qp = qrule->n_points();
            const size_t n_basis = dphi.size();
            for (unsigned int qp = 0; qp < n_qp; ++qp)
            {
                const libMesh::Point& X = q_point[qp];
                const std::vector<double>& x_data = fe_interp_var_data[qp][X_sys_idx];
                const std::vector<VectorValue<double> >& grad_x_data = fe_interp_grad_var_data[qp][X_sys_idx];
                get_x_and_FF(x, FF, x_data, grad_x_data);

                // Compute the value of the first Piola-Kirchhoff stress tensor
                // at the quadrature point and add the corresponding forces to
                // the right-hand-side vector.
                fe.setInterpolatedDataPointers(PK1_var_data, PK1_grad_var_data, PK1_fcn_system_idxs, elem, qp);
                d_PK1_stress_fcn_data[part][k].fcn(
                    PP, FF, x, X, elem, PK1_var_data, PK1_grad_var_data, data_time, d_PK1_stress_fcn_data[part][k].ctx);
                for (unsigned int k = 0; k < n_basis; ++k)
                {
                    F_qp = -PP * dphi[k][qp] * JxW[qp];
                    for (unsigned int i = 0; i < NDIM; ++i)
                    {
                        G_rhs_e[i](k) += F_qp(i);
                    }
                }
            }

            // Loop over the element boundaries.
            for (unsigned short int side = 0; side < elem->n_sides(); ++side)
            {
                // Skip non-physical boundaries.
                if (!is_physical_bdry(elem, side, boundary_info, G_dof_map)) continue;

                // Determine if we need to integrate surface forces along this
                // part of the physical boundary; if not, skip the present side.
                const bool at_dirichlet_bdry = is_dirichlet_bdry(elem, side, boundary_info, G_dof_map);
                const bool integrate_normal_force =
                    (d_split_normal_force && !at_dirichlet_bdry) || (!d_split_normal_force && at_dirichlet_bdry);
                const bool integrate_tangential_force = (d_split_tangential_force && !at_dirichlet_bdry) ||
                                                        (!d_split_tangential_force && at_dirichlet_bdry);
                if (!integrate_normal_force && !integrate_tangential_force) continue;

                fe.reinit(elem, side);
                fe.interpolate(elem, side);
                const unsigned int n_qp = qrule_face->n_points();
                const size_t n_basis = phi_face.size();
                for (unsigned int qp = 0; qp < n_qp; ++qp)
                {
                    const libMesh::Point& X = q_point_face[qp];
                    const std::vector<double>& x_data = fe_interp_var_data[qp][X_sys_idx];
                    const std::vector<VectorValue<double> >& grad_x_data = fe_interp_grad_var_data[qp][X_sys_idx];
                    get_x_and_FF(x, FF, x_data, grad_x_data);
                    tensor_inverse_transpose(FF_inv_trans, FF, NDIM);

                    F.zero();

                    // Compute the value of the first Piola-Kirchhoff stress
                    // tensor at the quadrature point and add the corresponding
                    // traction force to the right-hand-side vector.
                    if (d_PK1_stress_fcn_data[part][k].fcn)
                    {
                        fe.setInterpolatedDataPointers(PK1_var_data, PK1_grad_var_data, PK1_fcn_system_idxs, elem, qp);
                        d_PK1_stress_fcn_data[part][k].fcn(PP,
                                                           FF,
                                                           x,
                                                           X,
                                                           elem,
                                                           PK1_var_data,
                                                           PK1_grad_var_data,
                                                           data_time,
                                                           d_PK1_stress_fcn_data[part][k].ctx);
                        F += PP * normal_face[qp];
                    }

                    n = (FF_inv_trans * normal_face[qp]).unit();

                    if (!integrate_normal_force)
                    {
                        F -= (F * n) * n; // remove the normal component.
                    }

                    if (!integrate_tangential_force)
                    {
                        F -= (F - (F * n) * n); // remove the tangential component.
                    }

                    // Add the boundary forces to the right-hand-side vector.
                    for (unsigned int k = 0; k < n_basis; ++k)
                    {
                        F_qp = F * phi_face[k][qp] * JxW_face[qp];
                        for (unsigned int i = 0; i < NDIM; ++i)
                        {
                            G_rhs_e[i](k) += F_qp(i);
                        }
                    }
                }
            }

            // Apply constraints (e.g., enforce periodic boundary conditions)
            // and add the elemental contributions to the global vector.
            for (unsigned int i = 0; i < NDIM; ++i)
            {
                G_dof_map.constrain_element_vector(G_rhs_e[i], G_dof_indices[i]);
                G_rhs_vec->add_vector(G_rhs_e[i], G_dof_indices[i]);
            }
        }
    }

    // Now account for any additional force contributions.

    // Extract the FE systems and DOF maps, and setup the FE objects.
    System& G_system = equation_systems->get_system(FORCE_SYSTEM_NAME);
    const DofMap& G_dof_map = G_system.get_dof_map();
    FEDataManager::SystemDofMapCache& G_dof_map_cache = *d_fe_data_managers[part]->getDofMapCache(FORCE_SYSTEM_NAME);
    FEType G_fe_type = G_dof_map.variable_type(0);
    for (unsigned int d = 0; d < NDIM; ++d)
    {
        TBOX_ASSERT(G_dof_map.variable_type(d) == G_fe_type);
    }
    std::vector<std::vector<unsigned int> > G_dof_indices(NDIM);
    System& X_system = equation_systems->get_system(COORDS_SYSTEM_NAME);
    System* Phi_system = Phi_vec ? &equation_systems->get_system(PHI_SYSTEM_NAME) : NULL;
    std::vector<int> vars(NDIM);
    for (unsigned int d = 0; d < NDIM; ++d) vars[d] = d;
    std::vector<int> Phi_vars(1, 0);
    std::vector<int> no_vars;

    FEDataInterpolation fe(dim, d_fe_data_managers[part]);
    UniquePtr<QBase> qrule = QBase::build(d_default_quad_type[part], dim, d_default_quad_order[part]);
    UniquePtr<QBase> qrule_face = QBase::build(d_default_quad_type[part], dim - 1, d_default_quad_order[part]);
    fe.attachQuadratureRule(qrule.get());
    fe.attachQuadratureRuleFace(qrule_face.get());
    fe.evalNormalsFace();
    fe.evalQuadraturePoints();
    fe.evalQuadraturePointsFace();
    fe.evalQuadratureWeights();
    fe.evalQuadratureWeightsFace();
    fe.registerSystem(G_system, vars, vars); // compute phi and dphi for the force system
    const size_t X_sys_idx = fe.registerInterpolatedSystem(X_system, vars, vars, &X_vec);
    const size_t Phi_sys_idx = Phi_vec ? fe.registerInterpolatedSystem(*Phi_system, Phi_vars, no_vars, Phi_vec) :
                                         std::numeric_limits<size_t>::max();
    std::vector<size_t> body_force_fcn_system_idxs;
    fe.setupInterpolatedSystemDataIndexes(
        body_force_fcn_system_idxs, d_lag_body_force_fcn_data[part].system_data, equation_systems);
    std::vector<size_t> surface_force_fcn_system_idxs;
    fe.setupInterpolatedSystemDataIndexes(
        surface_force_fcn_system_idxs, d_lag_surface_force_fcn_data[part].system_data, equation_systems);
    std::vector<size_t> surface_pressure_fcn_system_idxs;
    fe.setupInterpolatedSystemDataIndexes(
        surface_pressure_fcn_system_idxs, d_lag_surface_pressure_fcn_data[part].system_data, equation_systems);
    fe.init(/*use_IB_ghosted_vecs*/ false);

    const std::vector<libMesh::Point>& q_point = fe.getQuadraturePoints();
    const std::vector<double>& JxW = fe.getQuadratureWeights();
    const std::vector<std::vector<double> >& phi = fe.getPhi(G_fe_type);
    const std::vector<std::vector<VectorValue<double> > >& dphi = fe.getDphi(G_fe_type);

    const std::vector<libMesh::Point>& q_point_face = fe.getQuadraturePointsFace();
    const std::vector<double>& JxW_face = fe.getQuadratureWeightsFace();
    const std::vector<libMesh::Point>& normal_face = fe.getNormalsFace();
    const std::vector<std::vector<double> >& phi_face = fe.getPhiFace(G_fe_type);

    const std::vector<std::vector<std::vector<double> > >& fe_interp_var_data = fe.getVarInterpolation();
    const std::vector<std::vector<std::vector<VectorValue<double> > > >& fe_interp_grad_var_data =
        fe.getGradVarInterpolation();

    std::vector<const std::vector<double> *> body_force_var_data, surface_force_var_data, surface_pressure_var_data;
    std::vector<const std::vector<VectorValue<double> > *> body_force_grad_var_data, surface_force_grad_var_data,
        surface_pressure_grad_var_data;

    // Loop over the elements to compute the right-hand side vector.
    TensorValue<double> PP, FF, FF_inv_trans;
<<<<<<< HEAD
    VectorValue<double> PPsurface, F, F_b, F_s, F_qp, n, x;
=======
    VectorValue<double> F, F_b, F_s, F_qp, n, x;
>>>>>>> fdd3bd14
    boost::multi_array<double, 2> X_node;
    boost::multi_array<double, 1> Phi_node;
    const MeshBase::const_element_iterator el_begin = mesh.active_local_elements_begin();
    const MeshBase::const_element_iterator el_end = mesh.active_local_elements_end();
    for (MeshBase::const_element_iterator el_it = el_begin; el_it != el_end; ++el_it)
    {
        Elem* const elem = *el_it;
        for (unsigned int d = 0; d < NDIM; ++d)
<<<<<<< HEAD
        {
            G_dof_map_cache.dof_indices(elem, G_dof_indices[d], d);
            G_rhs_e[d].resize(static_cast<int>(G_dof_indices[d].size()));
        }
        fe.reinit(elem);
        fe.collectDataForInterpolation(elem);
        fe.interpolate(elem);
        const unsigned int n_qp = qrule->n_points();
        const size_t n_basis = phi.size();
        for (unsigned int qp = 0; qp < n_qp; ++qp)
        {
            const libMesh::Point& X = q_point[qp];
            const std::vector<double>& x_data = fe_interp_var_data[qp][X_sys_idx];
            const std::vector<VectorValue<double> >& grad_x_data = fe_interp_grad_var_data[qp][X_sys_idx];
            get_x_and_FF(x, FF, x_data, grad_x_data);
            const double J = std::abs(FF.det());
            tensor_inverse_transpose(FF_inv_trans, FF, NDIM);
            const double Phi =
                Phi_vec ? fe_interp_var_data[qp][Phi_sys_idx][0] : std::numeric_limits<double>::quiet_NaN();

            // for volumetric stress normalization term
            if (Phi_vec)
            {
                // Compute the value of the first Piola-Kirchhoff stress tensor
                // at the quadrature point and add the corresponding forces to
                // the right-hand-side vector.
                PP = -J * Phi * FF_inv_trans;
                for (unsigned int k = 0; k < n_basis; ++k)
                {
                    F_qp = -PP * dphi[k][qp] * JxW[qp];
                    for (unsigned int i = 0; i < NDIM; ++i)
                    {
                        G_rhs_e[i](k) += F_qp(i);
                    }
                }
            }
             
            if (d_lag_body_force_fcn_data[part].fcn)
            {
                // Compute the value of the body force at the quadrature
                // point and add the corresponding forces to the
                // right-hand-side vector.
                fe.setInterpolatedDataPointers(
                    body_force_var_data, body_force_grad_var_data, body_force_fcn_system_idxs, elem, qp);
                d_lag_body_force_fcn_data[part].fcn(F_b,
                                                    FF,
                                                    x,
                                                    X,
                                                    elem,
                                                    body_force_var_data,
                                                    body_force_grad_var_data,
                                                    data_time,
                                                    d_lag_body_force_fcn_data[part].ctx);
                for (unsigned int k = 0; k < n_basis; ++k)
                {
                    F_qp = F_b * phi[k][qp] * JxW[qp];
                    for (unsigned int i = 0; i < NDIM; ++i)
                    {
                        G_rhs_e[i](k) += F_qp(i);
                    }
                }
            }
        }

        // Loop over the element boundaries.
        for (unsigned short int side = 0; side < elem->n_sides(); ++side)
        {
            // Skip non-physical boundaries.
            if (!is_physical_bdry(elem, side, boundary_info, G_dof_map)) continue;

            // Determine if we need to compute surface forces along this
            // part of the physical boundary; if not, skip the present side.
            const bool at_dirichlet_bdry = is_dirichlet_bdry(elem, side, boundary_info, G_dof_map);
            const bool integrate_normal_force = !d_split_normal_force && !at_dirichlet_bdry;
            const bool integrate_tangential_force = !d_split_tangential_force && !at_dirichlet_bdry;
            if (!integrate_normal_force && !integrate_tangential_force) continue;

            fe.reinit(elem, side);
            fe.interpolate(elem, side);
            const unsigned int n_qp = qrule_face->n_points();
            const size_t n_basis = phi_face.size();
            for (unsigned int qp = 0; qp < n_qp; ++qp)
            {
                const libMesh::Point& X = q_point_face[qp];
                const std::vector<double>& x_data = fe_interp_var_data[qp][X_sys_idx];
                const std::vector<VectorValue<double> >& grad_x_data = fe_interp_grad_var_data[qp][X_sys_idx];
                get_x_and_FF(x, FF, x_data, grad_x_data);
                const double J = std::abs(FF.det());
                tensor_inverse_transpose(FF_inv_trans, FF, NDIM);
                n = (FF_inv_trans * normal_face[qp]).unit();
                F.zero();
                
             /*   const double Phi =
                Phi_vec ? fe_interp_var_data[qp][Phi_sys_idx][0] : std::numeric_limits<double>::quiet_NaN();
                // for surface stress normalization term
                if (Phi_vec && d_split_normal_force)
                {
                    // Compute the value of the first Piola-Kirchhoff stress tensor
                    // at the quadrature point and add the corresponding forces to
                    // the right-hand-side vector.
                    PPsurface = -J * Phi * FF_inv_trans * normal_face[qp];
                    for (unsigned int k = 0; k < n_basis; ++k)
                    {
                        F_qp = PPsurface * phi_face[k][qp] * JxW_face[qp];
                        for (unsigned int i = 0; i < NDIM; ++i)
                        {
                            G_rhs_e[i](k) += F_qp(i);
                        }
                    }
                }
              */ 
=======
        {
            G_dof_map_cache.dof_indices(elem, G_dof_indices[d], d);
            G_rhs_e[d].resize(static_cast<int>(G_dof_indices[d].size()));
        }
        fe.reinit(elem);
        fe.collectDataForInterpolation(elem);
        fe.interpolate(elem);
        const unsigned int n_qp = qrule->n_points();
        const size_t n_basis = phi.size();
        for (unsigned int qp = 0; qp < n_qp; ++qp)
        {
            const libMesh::Point& X = q_point[qp];
            const std::vector<double>& x_data = fe_interp_var_data[qp][X_sys_idx];
            const std::vector<VectorValue<double> >& grad_x_data = fe_interp_grad_var_data[qp][X_sys_idx];
            get_x_and_FF(x, FF, x_data, grad_x_data);
            const double J = std::abs(FF.det());
            tensor_inverse_transpose(FF_inv_trans, FF, NDIM);
            const double Phi =
                Phi_vec ? fe_interp_var_data[qp][Phi_sys_idx][0] : std::numeric_limits<double>::quiet_NaN();

            if (Phi_vec)
            {
                // Compute the value of the first Piola-Kirchhoff stress tensor
                // at the quadrature point and add the corresponding forces to
                // the right-hand-side vector.
                PP = -J * Phi * FF_inv_trans;
                for (unsigned int k = 0; k < n_basis; ++k)
                {
                    F_qp = -PP * dphi[k][qp] * JxW[qp];
                    for (unsigned int i = 0; i < NDIM; ++i)
                    {
                        G_rhs_e[i](k) += F_qp(i);
                    }
                }
            }

            if (d_lag_body_force_fcn_data[part].fcn)
            {
                // Compute the value of the body force at the quadrature
                // point and add the corresponding forces to the
                // right-hand-side vector.
                fe.setInterpolatedDataPointers(
                    body_force_var_data, body_force_grad_var_data, body_force_fcn_system_idxs, elem, qp);
                d_lag_body_force_fcn_data[part].fcn(F_b,
                                                    FF,
                                                    x,
                                                    X,
                                                    elem,
                                                    body_force_var_data,
                                                    body_force_grad_var_data,
                                                    data_time,
                                                    d_lag_body_force_fcn_data[part].ctx);
                for (unsigned int k = 0; k < n_basis; ++k)
                {
                    F_qp = F_b * phi[k][qp] * JxW[qp];
                    for (unsigned int i = 0; i < NDIM; ++i)
                    {
                        G_rhs_e[i](k) += F_qp(i);
                    }
                }
            }
        }

        // Loop over the element boundaries.
        for (unsigned short int side = 0; side < elem->n_sides(); ++side)
        {
            // Skip non-physical boundaries.
            if (!is_physical_bdry(elem, side, boundary_info, G_dof_map)) continue;

            // Determine if we need to compute surface forces along this
            // part of the physical boundary; if not, skip the present side.
            const bool at_dirichlet_bdry = is_dirichlet_bdry(elem, side, boundary_info, G_dof_map);
            const bool integrate_normal_force = !d_split_normal_force && !at_dirichlet_bdry;
            const bool integrate_tangential_force = !d_split_tangential_force && !at_dirichlet_bdry;
            if (!integrate_normal_force && !integrate_tangential_force) continue;

            fe.reinit(elem, side);
            fe.interpolate(elem, side);
            const unsigned int n_qp = qrule_face->n_points();
            const size_t n_basis = phi_face.size();
            for (unsigned int qp = 0; qp < n_qp; ++qp)
            {
                const libMesh::Point& X = q_point_face[qp];
                const std::vector<double>& x_data = fe_interp_var_data[qp][X_sys_idx];
                const std::vector<VectorValue<double> >& grad_x_data = fe_interp_grad_var_data[qp][X_sys_idx];
                get_x_and_FF(x, FF, x_data, grad_x_data);
                const double J = std::abs(FF.det());
                tensor_inverse_transpose(FF_inv_trans, FF, NDIM);
                n = (FF_inv_trans * normal_face[qp]).unit();

                F.zero();

>>>>>>> fdd3bd14
                if (d_lag_surface_pressure_fcn_data[part].fcn)
                {
                    // Compute the value of the pressure at the quadrature
                    // point and add the corresponding force to the
                    // right-hand-side vector.
                    double P = 0;
                    fe.setInterpolatedDataPointers(surface_pressure_var_data,
                                                   surface_pressure_grad_var_data,
                                                   surface_pressure_fcn_system_idxs,
                                                   elem,
                                                   qp);
                    d_lag_surface_pressure_fcn_data[part].fcn(P,
                                                              FF,
                                                              x,
                                                              X,
                                                              elem,
                                                              side,
                                                              surface_pressure_var_data,
                                                              surface_pressure_grad_var_data,
                                                              data_time,
                                                              d_lag_surface_pressure_fcn_data[part].ctx);
                    F -= P * J * FF_inv_trans * normal_face[qp];
                }
<<<<<<< HEAD

                if (d_lag_surface_force_fcn_data[part].fcn)
                {
                    // Compute the value of the surface force at the
                    // quadrature point and add the corresponding force to
                    // the right-hand-side vector.
                    fe.setInterpolatedDataPointers(
                        surface_force_var_data, surface_force_grad_var_data, surface_force_fcn_system_idxs, elem, qp);
                    d_lag_surface_force_fcn_data[part].fcn(F_s,
                                                           FF,
                                                           x,
                                                           X,
                                                           elem,
                                                           side,
                                                           surface_force_var_data,
                                                           surface_force_grad_var_data,
                                                           data_time,
                                                           d_lag_surface_force_fcn_data[part].ctx);
                    F += F_s;
                }

                // Remove the normal component of the boundary force when needed.
                if (!integrate_normal_force) F -= (F * n) * n;

                // Remove the tangential component of the boundary force when needed.
                if (!integrate_tangential_force) F -= (F - (F * n) * n);
                
=======

                if (d_lag_surface_force_fcn_data[part].fcn)
                {
                    // Compute the value of the surface force at the
                    // quadrature point and add the corresponding force to
                    // the right-hand-side vector.
                    fe.setInterpolatedDataPointers(
                        surface_force_var_data, surface_force_grad_var_data, surface_force_fcn_system_idxs, elem, qp);
                    d_lag_surface_force_fcn_data[part].fcn(F_s,
                                                           FF,
                                                           x,
                                                           X,
                                                           elem,
                                                           side,
                                                           surface_force_var_data,
                                                           surface_force_grad_var_data,
                                                           data_time,
                                                           d_lag_surface_force_fcn_data[part].ctx);
                    F += F_s;
                }

                // Remote the normal component of the boundary force when needed.
                if (!integrate_normal_force) F -= (F * n) * n;

                // Remote the tangential component of the boundary force when needed.
                if (!integrate_tangential_force) F -= (F - (F * n) * n);

>>>>>>> fdd3bd14
                // Add the boundary forces to the right-hand-side vector.
                for (unsigned int k = 0; k < n_basis; ++k)
                {
                    F_qp = F * phi_face[k][qp] * JxW_face[qp];
                    for (unsigned int i = 0; i < NDIM; ++i)
                    {
                        G_rhs_e[i](k) += F_qp(i);
                    }
                }
            }
        }

        // Apply constraints (e.g., enforce periodic boundary conditions)
        // and add the elemental contributions to the global vector.
        for (unsigned int i = 0; i < NDIM; ++i)
        {
            G_dof_map.constrain_element_vector(G_rhs_e[i], G_dof_indices[i]);
            G_rhs_vec->add_vector(G_rhs_e[i], G_dof_indices[i]);
        }
    }

    // Solve for G.
    d_fe_data_managers[part]->computeL2Projection(G_vec, *G_rhs_vec, FORCE_SYSTEM_NAME, d_use_consistent_mass_matrix);
    return;
} // computeInteriorForceDensity

void
IBFEMethod::spreadTransmissionForceDensity(const int f_data_idx,
                                           PetscVector<double>& X_ghost_vec,
                                           RobinPhysBdryPatchStrategy* f_phys_bdry_op,
                                           const double data_time,
                                           const unsigned int part)
{
    if (!d_split_normal_force && !d_split_tangential_force) return;

    // Check to see if we need to integrate the surface forces.
    const bool integrate_normal_force =
        d_split_normal_force && !d_use_jump_conditions && !d_stress_normalization_part[part];
    const bool integrate_tangential_force = d_split_tangential_force;
    if (!integrate_normal_force && !integrate_tangential_force) return;

    const int coarsest_ln = 0;
    const int finest_ln = d_hierarchy->getFinestLevelNumber();
    VariableDatabase<NDIM>* var_db = VariableDatabase<NDIM>::getDatabase();

    // Make a copy of the Eulerian data.
    Pointer<hier::Variable<NDIM> > f_var;
    var_db->mapIndexToVariable(f_data_idx, f_var);
    const int f_copy_data_idx = var_db->registerClonedPatchDataIndex(f_var, f_data_idx);
    for (int ln = coarsest_ln; ln <= finest_ln; ++ln)
    {
        Pointer<PatchLevel<NDIM> > level = d_hierarchy->getPatchLevel(ln);
        level->allocatePatchData(f_copy_data_idx);
    }
    Pointer<HierarchyDataOpsReal<NDIM, double> > f_data_ops =
        HierarchyDataOpsManager<NDIM>::getManager()->getOperationsDouble(f_var, d_hierarchy, true);
    f_data_ops->swapData(f_copy_data_idx, f_data_idx);
    f_data_ops->setToScalar(f_data_idx, 0.0, /*interior_only*/ false);

    // Extract the mesh.
    EquationSystems* equation_systems = d_fe_data_managers[part]->getEquationSystems();
    const MeshBase& mesh = equation_systems->get_mesh();
    const BoundaryInfo& boundary_info = *mesh.boundary_info;
    const unsigned int dim = mesh.mesh_dimension();

    // Extract the FE systems and DOF maps, and setup the FE object.
    System& G_system = equation_systems->get_system(FORCE_SYSTEM_NAME);
    const DofMap& G_dof_map = G_system.get_dof_map();
    FEType G_fe_type = G_dof_map.variable_type(0);
    for (unsigned int d = 0; d < NDIM; ++d)
    {
        TBOX_ASSERT(G_dof_map.variable_type(d) == G_fe_type);
    }
    std::vector<std::vector<unsigned int> > G_dof_indices(NDIM);
    System& X_system = equation_systems->get_system(COORDS_SYSTEM_NAME);
    std::vector<int> vars(NDIM);
    for (unsigned int d = 0; d < NDIM; ++d) vars[d] = d;
    std::vector<int> no_vars;

    FEDataInterpolation fe(dim, d_fe_data_managers[part]);
    UniquePtr<QBase> default_qrule_face = QBase::build(d_default_quad_type[part], dim - 1, d_default_quad_order[part]);
    UniquePtr<QBase> qrule_face;
    fe.attachQuadratureRuleFace(default_qrule_face.get());
    fe.evalNormalsFace();
    fe.evalQuadraturePointsFace();
    fe.evalQuadratureWeightsFace();
    const size_t X_sys_idx = fe.registerInterpolatedSystem(X_system, vars, vars, &X_ghost_vec);
    const size_t num_PK1_fcns = d_PK1_stress_fcn_data[part].size();
    std::vector<std::vector<size_t> > PK1_fcn_system_idxs(num_PK1_fcns);
    for (unsigned int k = 0; k < num_PK1_fcns; ++k)
    {
        fe.setupInterpolatedSystemDataIndexes(
            PK1_fcn_system_idxs[k], d_PK1_stress_fcn_data[part][k].system_data, equation_systems);
    }
    std::vector<size_t> surface_force_fcn_system_idxs;
    fe.setupInterpolatedSystemDataIndexes(
        surface_force_fcn_system_idxs, d_lag_surface_force_fcn_data[part].system_data, equation_systems);
    std::vector<size_t> surface_pressure_fcn_system_idxs;
    fe.setupInterpolatedSystemDataIndexes(
        surface_pressure_fcn_system_idxs, d_lag_surface_pressure_fcn_data[part].system_data, equation_systems);
    fe.init(/*use_IB_ghosted_vecs*/ true);

    const std::vector<libMesh::Point>& q_point_face = fe.getQuadraturePointsFace();
    const std::vector<double>& JxW_face = fe.getQuadratureWeightsFace();
    const std::vector<libMesh::Point>& normal_face = fe.getNormalsFace();

    const std::vector<std::vector<std::vector<double> > >& fe_interp_var_data = fe.getVarInterpolation();
    const std::vector<std::vector<std::vector<VectorValue<double> > > >& fe_interp_grad_var_data =
        fe.getGradVarInterpolation();

    std::vector<std::vector<const std::vector<double>*> > PK1_var_data(num_PK1_fcns);
    std::vector<std::vector<const std::vector<VectorValue<double> >*> > PK1_grad_var_data(num_PK1_fcns);
    std::vector<const std::vector<double> *> surface_force_var_data, surface_pressure_var_data;
    std::vector<const std::vector<VectorValue<double> > *> surface_force_grad_var_data, surface_pressure_grad_var_data;

    // Loop over the patches to spread the transmission elastic force density
    // onto the grid.
    const std::vector<std::vector<Elem*> >& active_patch_element_map =
        d_fe_data_managers[part]->getActivePatchElementMap();
    const int level_num = d_fe_data_managers[part]->getLevelNumber();
    TensorValue<double> PP, FF, FF_inv_trans;
    VectorValue<double> F, F_s, n, x;
    double P;
    std::vector<double> T_bdry, x_bdry;
    Pointer<PatchLevel<NDIM> > level = d_hierarchy->getPatchLevel(level_num);
    int local_patch_num = 0;
    for (PatchLevel<NDIM>::Iterator p(level); p; p++, ++local_patch_num)
    {
        // The relevant collection of elements.
        const std::vector<Elem*>& patch_elems = active_patch_element_map[local_patch_num];
        const size_t num_active_patch_elems = patch_elems.size();
        if (num_active_patch_elems == 0) continue;

        Pointer<Patch<NDIM> > patch = level->getPatch(p());
        const Pointer<CartesianPatchGeometry<NDIM> > patch_geom = patch->getPatchGeometry();
        const double* const patch_dx = patch_geom->getDx();
        const double patch_dx_min = *std::min_element(patch_dx, patch_dx + NDIM);

        // Loop over the elements and compute the values to be spread and the
        // positions of the quadrature points.
        T_bdry.clear();
        x_bdry.clear();
        int qp_offset = 0;
        for (size_t e_idx = 0; e_idx < num_active_patch_elems; ++e_idx)
        {
            Elem* const elem = patch_elems[e_idx];
            const bool touches_physical_bdry = has_physical_bdry(elem, boundary_info, G_dof_map);
            if (!touches_physical_bdry) continue;

            fe.reinit(elem);
            fe.collectDataForInterpolation(elem);
            const boost::multi_array<double, 2>& X_node = fe.getElemData(elem, X_sys_idx);

            // Loop over the element boundaries.
            for (unsigned short int side = 0; side < elem->n_sides(); ++side)
            {
                // Skip non-physical boundaries.
                if (!is_physical_bdry(elem, side, boundary_info, G_dof_map)) continue;

                // Skip Dirichlet boundaries.
                if (is_dirichlet_bdry(elem, side, boundary_info, G_dof_map)) continue;

                // Construct a side element.
                UniquePtr<Elem> side_elem = elem->build_side(side, /*proxy*/ false);
                const bool qrule_changed = d_fe_data_managers[part]->updateSpreadQuadratureRule(
                    qrule_face, d_spread_spec[part], side_elem.get(), X_node, patch_dx_min);
                if (qrule_changed)
                {
                    fe.attachQuadratureRuleFace(qrule_face.get());
                }
                fe.reinit(elem, side);
                fe.interpolate(elem, side);
                const unsigned int n_qp = qrule_face->n_points();
                T_bdry.resize(T_bdry.size() + NDIM * n_qp);
                x_bdry.resize(x_bdry.size() + NDIM * n_qp);
                for (unsigned int qp = 0; qp < n_qp; ++qp, ++qp_offset)
                {
                    const libMesh::Point& X = q_point_face[qp];
                    const std::vector<double>& x_data = fe_interp_var_data[qp][X_sys_idx];
                    const std::vector<VectorValue<double> >& grad_x_data = fe_interp_grad_var_data[qp][X_sys_idx];
                    get_x_and_FF(x, FF, x_data, grad_x_data);
                    const double J = std::abs(FF.det());
                    tensor_inverse_transpose(FF_inv_trans, FF, NDIM);
                    n = (FF_inv_trans * normal_face[qp]).unit();

                    F.zero();

                    for (unsigned int k = 0; k < num_PK1_fcns; ++k)
                    {
                        if (d_PK1_stress_fcn_data[part][k].fcn)
                        {
                            // Compute the value of the first Piola-Kirchhoff stress
                            // tensor at the quadrature point and compute the
                            // corresponding force.
                            fe.setInterpolatedDataPointers(
                                PK1_var_data[k], PK1_grad_var_data[k], PK1_fcn_system_idxs[k], elem, qp);
                            d_PK1_stress_fcn_data[part][k].fcn(PP,
                                                               FF,
                                                               x,
                                                               X,
                                                               elem,
                                                               PK1_var_data[k],
                                                               PK1_grad_var_data[k],
                                                               data_time,
                                                               d_PK1_stress_fcn_data[part][k].ctx);
                            F -= PP * normal_face[qp] * JxW_face[qp];
                        }
                    }

                    if (d_lag_surface_pressure_fcn_data[part].fcn)
                    {
                        // Compute the value of the pressure at the quadrature
                        // point and compute the corresponding force.
                        fe.setInterpolatedDataPointers(surface_pressure_var_data,
                                                       surface_pressure_grad_var_data,
                                                       surface_pressure_fcn_system_idxs,
                                                       elem,
                                                       qp);
                        d_lag_surface_pressure_fcn_data[part].fcn(P,
                                                                  FF,
                                                                  x,
                                                                  X,
                                                                  elem,
                                                                  side,
                                                                  surface_pressure_var_data,
                                                                  surface_pressure_grad_var_data,
                                                                  data_time,
                                                                  d_lag_surface_pressure_fcn_data[part].ctx);
                        F -= P * J * FF_inv_trans * normal_face[qp] * JxW_face[qp];
                    }

                    if (d_lag_surface_force_fcn_data[part].fcn)
                    {
                        // Compute the value of the surface force at the
                        // quadrature point and compute the corresponding force.
                        fe.setInterpolatedDataPointers(surface_force_var_data,
                                                       surface_force_grad_var_data,
                                                       surface_force_fcn_system_idxs,
                                                       elem,
                                                       qp);
                        d_lag_surface_force_fcn_data[part].fcn(F_s,
                                                               FF,
                                                               x,
                                                               X,
                                                               elem,
                                                               side,
                                                               surface_force_var_data,
                                                               surface_force_grad_var_data,
                                                               data_time,
                                                               d_lag_surface_force_fcn_data[part].ctx);
                        F += F_s * JxW_face[qp];
                    }

                    // Remote the normal component of the boundary force when needed.
                    if (!integrate_normal_force) F -= (F * n) * n;

                    // Remote the tangential component of the boundary force when needed.
                    if (!integrate_tangential_force) F -= (F - (F * n) * n);

                    const int idx = NDIM * qp_offset;
                    for (unsigned int i = 0; i < NDIM; ++i)
                    {
                        T_bdry[idx + i] = F(i);
                    }
                    for (unsigned int i = 0; i < NDIM; ++i)
                    {
                        x_bdry[idx + i] = x(i);
                    }
                }
            }
        }

        if (qp_offset == 0) continue;

        // Spread the boundary forces to the grid.
        const std::string& spread_kernel_fcn = d_spread_spec[part].kernel_fcn;
        const hier::IntVector<NDIM>& ghost_width = d_fe_data_managers[part]->getGhostCellWidth();
        const Box<NDIM> spread_box = Box<NDIM>::grow(patch->getBox(), ghost_width);
        Pointer<SideData<NDIM, double> > f_data = patch->getPatchData(f_data_idx);
        LEInteractor::spread(f_data, T_bdry, NDIM, x_bdry, NDIM, patch, spread_box, spread_kernel_fcn);
        if (f_phys_bdry_op)
        {
            f_phys_bdry_op->setPatchDataIndex(f_data_idx);
            f_phys_bdry_op->accumulateFromPhysicalBoundaryData(*patch, data_time, f_data->getGhostCellWidth());
        }
    }

    // Accumulate data.
    f_data_ops->swapData(f_copy_data_idx, f_data_idx);
    f_data_ops->add(f_data_idx, f_data_idx, f_copy_data_idx);
    for (int ln = coarsest_ln; ln <= finest_ln; ++ln)
    {
        Pointer<PatchLevel<NDIM> > level = d_hierarchy->getPatchLevel(ln);
        level->deallocatePatchData(f_copy_data_idx);
    }
    var_db->removePatchDataIndex(f_copy_data_idx);
    return;
} // spreadTransmissionForceDensity

void
IBFEMethod::imposeJumpConditions(const int f_data_idx,
                                 PetscVector<double>& G_ghost_vec,
                                 PetscVector<double>& X_ghost_vec,
                                 const double data_time,
                                 const unsigned int part)
{
    if (!d_split_normal_force && !d_split_tangential_force) return;

    // Check to see if we need to integrate the normal surface force.
    const bool integrate_normal_force =
        d_split_normal_force && d_use_jump_conditions && !d_stress_normalization_part[part];
    if (!integrate_normal_force) return;

    // Extract the mesh.
    EquationSystems* equation_systems = d_fe_data_managers[part]->getEquationSystems();
    const MeshBase& mesh = equation_systems->get_mesh();
    const BoundaryInfo& boundary_info = *mesh.boundary_info;
    const unsigned int dim = mesh.mesh_dimension();
    TBOX_ASSERT(dim == NDIM);

    // Extract the FE systems and DOF maps, and setup the FE object.
    System& G_system = equation_systems->get_system(FORCE_SYSTEM_NAME);
    DofMap& G_dof_map = G_system.get_dof_map();
    FEType G_fe_type = G_dof_map.variable_type(0);
    for (unsigned int d = 0; d < NDIM; ++d)
    {
        TBOX_ASSERT(G_dof_map.variable_type(d) == G_fe_type);
    }
    std::vector<std::vector<unsigned int> > G_dof_indices(NDIM);
    System& X_system = equation_systems->get_system(COORDS_SYSTEM_NAME);
    DofMap& X_dof_map = X_system.get_dof_map();
    std::vector<int> vars(NDIM);
    for (unsigned int d = 0; d < NDIM; ++d) vars[d] = d;
    std::vector<int> no_vars;

    FEDataInterpolation fe(dim, d_fe_data_managers[part]);
    UniquePtr<QBase> qrule_face = QBase::build(d_default_quad_type[part], dim - 1, d_default_quad_order[part]);
    fe.attachQuadratureRuleFace(qrule_face.get());
    fe.evalNormalsFace();
    const size_t G_sys_idx = fe.registerInterpolatedSystem(G_system, vars, no_vars, &G_ghost_vec);
    const size_t X_sys_idx = fe.registerInterpolatedSystem(X_system, vars, vars, &X_ghost_vec);
    const size_t num_PK1_fcns = d_PK1_stress_fcn_data[part].size();
    std::vector<std::vector<size_t> > PK1_fcn_system_idxs(num_PK1_fcns);
    for (unsigned int k = 0; k < num_PK1_fcns; ++k)
    {
        fe.setupInterpolatedSystemDataIndexes(
            PK1_fcn_system_idxs[k], d_PK1_stress_fcn_data[part][k].system_data, equation_systems);
    }
    std::vector<size_t> surface_force_fcn_system_idxs;
    fe.setupInterpolatedSystemDataIndexes(
        surface_force_fcn_system_idxs, d_lag_surface_force_fcn_data[part].system_data, equation_systems);
    std::vector<size_t> surface_pressure_fcn_system_idxs;
    fe.setupInterpolatedSystemDataIndexes(
        surface_pressure_fcn_system_idxs, d_lag_surface_pressure_fcn_data[part].system_data, equation_systems);
    fe.init(/*use_IB_ghosted_vecs*/ true);

    const std::vector<libMesh::Point>& normal_face = fe.getNormalsFace();

    const std::vector<std::vector<std::vector<double> > >& fe_interp_var_data = fe.getVarInterpolation();
    const std::vector<std::vector<std::vector<VectorValue<double> > > >& fe_interp_grad_var_data =
        fe.getGradVarInterpolation();

    std::vector<std::vector<const std::vector<double>*> > PK1_var_data(num_PK1_fcns);
    std::vector<std::vector<const std::vector<VectorValue<double> >*> > PK1_grad_var_data(num_PK1_fcns);
    std::vector<const std::vector<double> *> surface_force_var_data, surface_pressure_var_data;
    std::vector<const std::vector<VectorValue<double> > *> surface_force_grad_var_data, surface_pressure_grad_var_data;

    // Loop over the patches to impose jump conditions on the Eulerian grid that
    // are determined from the interior and transmission elastic force
    // densities.
    const std::vector<std::vector<Elem*> >& active_patch_element_map =
        d_fe_data_managers[part]->getActivePatchElementMap();
    const int level_num = d_fe_data_managers[part]->getLevelNumber();
    TensorValue<double> PP, FF, FF_inv_trans;
    VectorValue<double> G, F, F_s, n, x;
    std::vector<libMesh::Point> X_node_cache, x_node_cache;
    IBTK::Point x_min, x_max;
    std::vector<std::vector<unsigned int> > side_dof_indices(NDIM);
    std::vector<libMesh::Point> intersection_ref_coords;
    std::vector<SideIndex<NDIM> > intersection_indices;
    std::vector<std::pair<double, libMesh::Point> > intersections;
    Pointer<PatchLevel<NDIM> > level = d_hierarchy->getPatchLevel(level_num);
    const IntVector<NDIM>& ratio = level->getRatio();
    const Pointer<CartesianGridGeometry<NDIM> > grid_geom = level->getGridGeometry();
    int local_patch_num = 0;
    for (PatchLevel<NDIM>::Iterator p(level); p; p++, ++local_patch_num)
    {
        // The relevant collection of elements.
        const std::vector<Elem*>& patch_elems = active_patch_element_map[local_patch_num];
        const size_t num_active_patch_elems = patch_elems.size();
        if (num_active_patch_elems == 0) continue;

        const Pointer<Patch<NDIM> > patch = level->getPatch(p());
        Pointer<SideData<NDIM, double> > f_data = patch->getPatchData(f_data_idx);
        const Box<NDIM>& patch_box = patch->getBox();
        const CellIndex<NDIM>& patch_lower = patch_box.lower();
        const Pointer<CartesianPatchGeometry<NDIM> > patch_geom = patch->getPatchGeometry();
        const double* const x_lower = patch_geom->getXLower();
        const double* const dx = patch_geom->getDx();

        SideData<NDIM, int> num_intersections(patch_box, 1, IntVector<NDIM>(0));
        num_intersections.fillAll(0);

        // Loop over the elements.
        for (size_t e_idx = 0; e_idx < num_active_patch_elems; ++e_idx)
        {
            Elem* const elem = patch_elems[e_idx];
            const bool touches_physical_bdry = has_physical_bdry(elem, boundary_info, G_dof_map);
            if (!touches_physical_bdry) continue;

            fe.reinit(elem);
            fe.collectDataForInterpolation(elem);

            // Loop over the element boundaries.
            for (unsigned short int side = 0; side < elem->n_sides(); ++side)
            {
                // Skip non-physical boundaries.
                if (!is_physical_bdry(elem, side, boundary_info, G_dof_map)) continue;

                // Skip Dirichlet boundaries.
                if (is_dirichlet_bdry(elem, side, boundary_info, G_dof_map)) continue;

                // Construct a side element.
                UniquePtr<Elem> side_elem = elem->build_side(side, /*proxy*/ false);
                const unsigned int n_node_side = side_elem->n_nodes();
                for (int d = 0; d < NDIM; ++d)
                {
                    X_dof_map.dof_indices(side_elem.get(), side_dof_indices[d], d);
                }

                // Cache the nodal and physical coordinates of the side element,
                // determine the bounding box of the current configuration of
                // the side element, and set the nodal coordinates to correspond
                // to the physical coordinates.
                X_node_cache.resize(n_node_side);
                x_node_cache.resize(n_node_side);
                x_min = IBTK::Point::Constant(std::numeric_limits<double>::max());
                x_max = IBTK::Point::Constant(-std::numeric_limits<double>::max());
                for (unsigned int k = 0; k < n_node_side; ++k)
                {
                    X_node_cache[k] = side_elem->point(k);
                    libMesh::Point& x = x_node_cache[k];
                    for (unsigned int d = 0; d < NDIM; ++d)
                    {
                        x(d) = X_ghost_vec(side_dof_indices[d][k]);
                        x_min[d] = std::min(x_min[d], x(d));
                        x_max[d] = std::max(x_max[d], x(d));
                    }
                    side_elem->point(k) = x;
                }
                Box<NDIM> box(IndexUtilities::getCellIndex(&x_min[0], grid_geom, ratio),
                              IndexUtilities::getCellIndex(&x_max[0], grid_geom, ratio));
                box.grow(IntVector<NDIM>(1));
                box = box * patch_box;

                // Loop over coordinate directions and look for intersections
                // with the background fluid grid.
                intersection_ref_coords.clear();
                intersection_indices.clear();
                for (unsigned int axis = 0; axis < NDIM; ++axis)
                {
                    // Setup a unit vector pointing in the coordinate direction
                    // of interest.
                    VectorValue<double> q;
                    q(axis) = 1.0;

                    // Loop over the relevant range of indices.
                    Box<NDIM> axis_box = box;
                    axis_box.lower(axis) = 0;
                    axis_box.upper(axis) = 0;
                    for (BoxIterator<NDIM> b(axis_box); b; b++)
                    {
                        const Index<NDIM>& i_c = b();
                        libMesh::Point r;
                        for (unsigned int d = 0; d < NDIM; ++d)
                        {
                            r(d) = (d == axis ? 0.0 : x_lower[d] +
                                                          dx[d] * (static_cast<double>(i_c(d) - patch_lower[d]) + 0.5));
                        }
#if (NDIM == 2)
                        intersect_line_with_edge(intersections, static_cast<Edge*>(side_elem.get()), r, q);
#endif
#if (NDIM == 3)
                        intersect_line_with_face(intersections, static_cast<Face*>(side_elem.get()), r, q);
#endif
                        for (unsigned int k = 0; k < intersections.size(); ++k)
                        {
                            libMesh::Point x = r + intersections[k].first * q;
                            SideIndex<NDIM> i_s(i_c, axis, 0);
                            i_s(axis) = std::floor((x(axis) - x_lower[axis]) / dx[axis] + 0.5) + patch_lower[axis];
                            intersection_ref_coords.push_back(intersections[k].second);
                            intersection_indices.push_back(i_s);
                            num_intersections(i_s) += 1;
                        }
                    }
                }

                // Restore the element coordinates.
                for (unsigned int k = 0; k < n_node_side; ++k)
                {
                    side_elem->point(k) = X_node_cache[k];
                }

                // If there are no intersection points, then continue to the
                // next side.
                if (intersection_ref_coords.empty()) continue;

                // Evaluate the jump conditions and apply them to the Eulerian
                // grid.
                const bool impose_dp_dn_jumps = false;
                static const double TOL = sqrt(std::numeric_limits<double>::epsilon());
                fe.reinit(elem, side, TOL, &intersection_ref_coords);
                fe.interpolate(elem, side);
                const size_t n_qp = intersection_ref_coords.size();
                for (unsigned int qp = 0; qp < n_qp; ++qp)
                {
                    const SideIndex<NDIM>& i_s = intersection_indices[qp];
                    const unsigned int axis = i_s.getAxis();
                    const libMesh::Point& X = intersection_ref_coords[qp];
                    const std::vector<double>& x_data = fe_interp_var_data[qp][X_sys_idx];
                    const std::vector<VectorValue<double> >& grad_x_data = fe_interp_grad_var_data[qp][X_sys_idx];
                    get_x_and_FF(x, FF, x_data, grad_x_data);
                    const double J = std::abs(FF.det());
                    tensor_inverse_transpose(FF_inv_trans, FF, NDIM);
                    n = (FF_inv_trans * normal_face[qp]).unit();
                    const double dA_da = 1.0 / (J * (FF_inv_trans * normal_face[qp]) * n);
                    const std::vector<double>& G_data = fe_interp_var_data[qp][G_sys_idx];
                    std::copy(G_data.begin(), G_data.end(), &G(0));
#if !defined(NDEBUG)
                    for (unsigned int d = 0; d < NDIM; ++d)
                    {
                        if (d == axis)
                        {
                            const double x_lower_bound = x_lower[d] +
                                                         (static_cast<double>(i_s(d) - patch_lower[d]) - 0.5) * dx[d] -
                                                         sqrt(std::numeric_limits<double>::epsilon());
                            const double x_upper_bound = x_lower[d] +
                                                         (static_cast<double>(i_s(d) - patch_lower[d]) + 0.5) * dx[d] +
                                                         sqrt(std::numeric_limits<double>::epsilon());
                            TBOX_ASSERT(x_lower_bound <= x(d) && x(d) <= x_upper_bound);
                        }
                        else
                        {
                            const double x_intersection =
                                x_lower[d] + (static_cast<double>(i_s(d) - patch_lower[d]) + 0.5) * dx[d];
                            const double x_interp = x(d);
                            const double rel_diff =
                                std::abs(x_intersection - x_interp) /
                                std::max(1.0, std::max(std::abs(x_intersection), std::abs(x_interp)));
                            TBOX_ASSERT(rel_diff <= sqrt(std::numeric_limits<double>::epsilon()));
                        }
                    }
#endif
                    F.zero();

                    for (unsigned int k = 0; k < num_PK1_fcns; ++k)
                    {
                        if (d_PK1_stress_fcn_data[part][k].fcn)
                        {
                            // Compute the value of the first Piola-Kirchhoff
                            // stress tensor at the quadrature point and compute
                            // the corresponding force.
                            fe.setInterpolatedDataPointers(
                                PK1_var_data[k], PK1_grad_var_data[k], PK1_fcn_system_idxs[k], elem, qp);
                            d_PK1_stress_fcn_data[part][k].fcn(PP,
                                                               FF,
                                                               x,
                                                               X,
                                                               elem,
                                                               PK1_var_data[k],
                                                               PK1_grad_var_data[k],
                                                               data_time,
                                                               d_PK1_stress_fcn_data[part][k].ctx);
                            F -= PP * normal_face[qp];
                        }
                    }

                    if (d_lag_surface_pressure_fcn_data[part].fcn)
                    {
                        // Compute the value of the pressure at the quadrature
                        // point and compute the corresponding force.
                        double P = 0.0;
                        fe.setInterpolatedDataPointers(surface_pressure_var_data,
                                                       surface_pressure_grad_var_data,
                                                       surface_pressure_fcn_system_idxs,
                                                       elem,
                                                       qp);
                        d_lag_surface_pressure_fcn_data[part].fcn(P,
                                                                  FF,
                                                                  x,
                                                                  X,
                                                                  elem,
                                                                  side,
                                                                  surface_pressure_var_data,
                                                                  surface_pressure_grad_var_data,
                                                                  data_time,
                                                                  d_lag_surface_pressure_fcn_data[part].ctx);
                        F -= P * J * FF_inv_trans * normal_face[qp];
                    }

                    if (d_lag_surface_force_fcn_data[part].fcn)
                    {
                        // Compute the value of the surface force at the
                        // quadrature point and compute the corresponding force.
                        fe.setInterpolatedDataPointers(surface_force_var_data,
                                                       surface_force_grad_var_data,
                                                       surface_force_fcn_system_idxs,
                                                       elem,
                                                       qp);
                        d_lag_surface_force_fcn_data[part].fcn(F_s,
                                                               FF,
                                                               x,
                                                               X,
                                                               elem,
                                                               side,
                                                               surface_force_var_data,
                                                               surface_force_grad_var_data,
                                                               data_time,
                                                               d_lag_surface_force_fcn_data[part].ctx);
                        F += F_s;
                    }

                    F *= dA_da;

                    // Determine the value of the interior force density at the
                    // boundary, and convert it to force per unit volume in the
                    // current configuration.  This value determines the
                    // discontinuity in the normal derivative of the pressure at
                    // the fluid-structure interface.
                    if (impose_dp_dn_jumps)
                    {
                        G /= J;
                    }
                    else
                    {
                        G.zero();
                    }

                    // Impose the jump conditions.
                    const double x_cell_bdry =
                        x_lower[axis] + static_cast<double>(i_s(axis) - patch_lower[axis]) * dx[axis];
                    const double h = x_cell_bdry + (x(axis) > x_cell_bdry ? +0.5 : -0.5) * dx[axis] - x(axis);
                    const double C_p = F * n - h * G(axis);
                    (*f_data)(i_s) += (n(axis) > 0.0 ? +1.0 : -1.0) * (C_p / dx[axis]);
                }
            }
        }
    }
    return;
} // imposeJumpConditions

void
IBFEMethod::initializeCoordinates(const unsigned int part)
{
    EquationSystems* equation_systems = d_fe_data_managers[part]->getEquationSystems();
    MeshBase& mesh = equation_systems->get_mesh();
    System& X_system = equation_systems->get_system(COORDS_SYSTEM_NAME);
    const unsigned int X_sys_num = X_system.number();
    NumericVector<double>& X_coords = *X_system.solution;
    const bool identity_mapping = !d_coordinate_mapping_fcn_data[part].fcn;
    for (MeshBase::node_iterator it = mesh.local_nodes_begin(); it != mesh.local_nodes_end(); ++it)
    {
        Node* n = *it;
        if (n->n_vars(X_sys_num))
        {
            TBOX_ASSERT(n->n_vars(X_sys_num) == NDIM);
            const libMesh::Point& X = *n;
            libMesh::Point x = X;
            if (!identity_mapping)
            {
                d_coordinate_mapping_fcn_data[part].fcn(x, X, d_coordinate_mapping_fcn_data[part].ctx);
            }
            for (unsigned int d = 0; d < NDIM; ++d)
            {
                const int dof_index = n->dof_number(X_sys_num, d, 0);
                X_coords.set(dof_index, x(d));
            }
        }
    }
    X_coords.close();
    X_system.get_dof_map().enforce_constraints_exactly(X_system, &X_coords);
    return;
} // initializeCoordinates

void
IBFEMethod::updateCoordinateMapping(const unsigned int part)
{
    EquationSystems* equation_systems = d_fe_data_managers[part]->getEquationSystems();
    MeshBase& mesh = equation_systems->get_mesh();
    System& X_system = equation_systems->get_system(COORDS_SYSTEM_NAME);
    const unsigned int X_sys_num = X_system.number();
    NumericVector<double>& X_coords = *X_system.solution;
    System& dX_system = equation_systems->get_system(COORD_MAPPING_SYSTEM_NAME);
    const unsigned int dX_sys_num = dX_system.number();
    NumericVector<double>& dX_coords = *dX_system.solution;
    for (MeshBase::node_iterator it = mesh.local_nodes_begin(); it != mesh.local_nodes_end(); ++it)
    {
        Node* n = *it;
        if (n->n_vars(X_sys_num))
        {
            TBOX_ASSERT(n->n_vars(X_sys_num) == NDIM);
            TBOX_ASSERT(n->n_vars(dX_sys_num) == NDIM);
            const libMesh::Point& X = *n;
            for (unsigned int d = 0; d < NDIM; ++d)
            {
                const int X_dof_index = n->dof_number(X_sys_num, d, 0);
                const int dX_dof_index = n->dof_number(dX_sys_num, d, 0);
                dX_coords.set(dX_dof_index, X_coords(X_dof_index) - X(d));
            }
        }
    }
    dX_coords.close();
    return;
} // updateCoordinateMapping

/////////////////////////////// PRIVATE //////////////////////////////////////

void
IBFEMethod::commonConstructor(const std::string& object_name,
                              Pointer<Database> input_db,
                              const std::vector<libMesh::Mesh*>& meshes,
                              int max_level_number,
                              bool register_for_restart,
                              const std::string& restart_read_dirname,
                              unsigned int restart_restore_number)
{
    // Set the object name and register it with the restart manager.
    d_object_name = object_name;
    d_registered_for_restart = false;
    if (register_for_restart)
    {
        RestartManager::getManager()->registerRestartItem(d_object_name, this);
        d_registered_for_restart = true;
    }
    d_libmesh_restart_read_dir = restart_read_dirname;
    d_libmesh_restart_restore_number = restart_restore_number;

    // Store the mesh pointers.
    d_meshes = meshes;
    d_max_level_number = max_level_number;

    // Set some default values.
    const bool use_adaptive_quadrature = true;
    const int point_density = 2.0;
    const bool interp_use_consistent_mass_matrix = true;
    d_default_interp_spec = FEDataManager::InterpSpec(
        "IB_4", QGAUSS, INVALID_ORDER, use_adaptive_quadrature, point_density, interp_use_consistent_mass_matrix);
    d_default_spread_spec =
        FEDataManager::SpreadSpec("IB_4", QGAUSS, INVALID_ORDER, use_adaptive_quadrature, point_density);
    d_ghosts = 0;
    d_split_normal_force = false;
    d_split_tangential_force = false;
    d_use_jump_conditions = false;
    d_use_consistent_mass_matrix = true;
    d_do_log = false;

    d_fe_family.resize(d_num_parts, INVALID_FE);
    d_fe_order.resize(d_num_parts, INVALID_ORDER);
    d_default_quad_type.resize(d_num_parts, INVALID_Q_RULE);
    d_default_quad_order.resize(d_num_parts, INVALID_ORDER);

    // Indicate that all of the parts do NOT use stress normalization by default
    // and set some default values.
    d_epsilon = 0.0;
<<<<<<< HEAD
    ipdg_poisson_penalty = 2.0;
    Phi_fe_order = static_cast<libMesh::Order>(1);
    cg_poisson_penalty = 1e10;
    Phi_solver = "CG";
=======
>>>>>>> fdd3bd14
    d_has_stress_normalization_parts = false;
    d_stress_normalization_part.resize(d_num_parts, false);

    // Initialize function data to NULL.
    d_coordinate_mapping_fcn_data.resize(d_num_parts);
    d_PK1_stress_fcn_data.resize(d_num_parts);
    d_lag_body_force_fcn_data.resize(d_num_parts);
    d_lag_surface_pressure_fcn_data.resize(d_num_parts);
    d_lag_surface_force_fcn_data.resize(d_num_parts);

    // Determine whether we should use first-order or second-order shape
    // functions for each part of the structure.
    for (unsigned int part = 0; part < d_num_parts; ++part)
    {
        const MeshBase& mesh = *meshes[part];
        bool mesh_has_first_order_elems = false;
        bool mesh_has_second_order_elems = false;
        MeshBase::const_element_iterator el_it = mesh.elements_begin();
        const MeshBase::const_element_iterator el_end = mesh.elements_end();
        for (; el_it != el_end; ++el_it)
        {
            const Elem* const elem = *el_it;
            mesh_has_first_order_elems = mesh_has_first_order_elems || elem->default_order() == FIRST;
            mesh_has_second_order_elems = mesh_has_second_order_elems || elem->default_order() == SECOND;
        }
        mesh_has_first_order_elems = SAMRAI_MPI::maxReduction(mesh_has_first_order_elems);
        mesh_has_second_order_elems = SAMRAI_MPI::maxReduction(mesh_has_second_order_elems);
        if ((mesh_has_first_order_elems && mesh_has_second_order_elems) ||
            (!mesh_has_first_order_elems && !mesh_has_second_order_elems))
        {
            TBOX_ERROR(d_object_name
                       << "::IBFEMethod():\n"
                       << "  each FE mesh part must contain only FIRST order elements or only SECOND order elements"
                       << std::endl);
        }
        d_fe_family[part] = LAGRANGE;
        d_default_quad_type[part] = QGAUSS;
        if (mesh_has_first_order_elems)
        {
            d_fe_order[part] = FIRST;
            d_default_quad_order[part] = THIRD;
        }
        if (mesh_has_second_order_elems)
        {
            d_fe_order[part] = SECOND;
            d_default_quad_order[part] = FIFTH;
        }

        // Report configuration.
        pout << "\n";
        pout << d_object_name << ": mesh part " << part << " is using "
             << Utility::enum_to_string<Order>(d_fe_order[part]) << " order "
             << Utility::enum_to_string<FEFamily>(d_fe_family[part]) << " finite elements.\n";
        pout << "\n";
    }

    // Initialize object with data read from the input and restart databases.
    bool from_restart = RestartManager::getManager()->isFromRestart();
    if (from_restart) getFromRestart();
    if (input_db) getFromInput(input_db, from_restart);

    // Set up the interaction spec objects.
    d_interp_spec.resize(d_num_parts, d_default_interp_spec);
    d_spread_spec.resize(d_num_parts, d_default_spread_spec);

    // Reset the current time step interval.
    d_current_time = std::numeric_limits<double>::quiet_NaN();
    d_new_time = std::numeric_limits<double>::quiet_NaN();
    d_half_time = std::numeric_limits<double>::quiet_NaN();

    // Keep track of the initialization state.
    d_fe_equation_systems_initialized = false;
    d_fe_data_initialized = false;
    d_is_initialized = false;
    return;
} // commonConstructor

void
IBFEMethod::getFromInput(Pointer<Database> db, bool /*is_from_restart*/)
{
    // Interpolation settings.
    if (db->isString("interp_delta_fcn"))
        d_default_interp_spec.kernel_fcn = db->getString("interp_delta_fcn");
    else if (db->isString("IB_delta_fcn"))
        d_default_interp_spec.kernel_fcn = db->getString("IB_delta_fcn");
    else if (db->isString("interp_kernel_fcn"))
        d_default_interp_spec.kernel_fcn = db->getString("interp_kernel_fcn");
    else if (db->isString("IB_kernel_fcn"))
        d_default_interp_spec.kernel_fcn = db->getString("IB_kernel_fcn");

    if (db->isString("interp_quad_type"))
        d_default_interp_spec.quad_type = Utility::string_to_enum<QuadratureType>(db->getString("interp_quad_type"));
    else if (db->isString("IB_quad_type"))
        d_default_interp_spec.quad_type = Utility::string_to_enum<QuadratureType>(db->getString("IB_quad_type"));

    if (db->isString("interp_quad_order"))
        d_default_interp_spec.quad_order = Utility::string_to_enum<Order>(db->getString("interp_quad_order"));
    else if (db->isString("IB_quad_order"))
        d_default_interp_spec.quad_order = Utility::string_to_enum<Order>(db->getString("IB_quad_order"));

    if (db->isBool("interp_use_adaptive_quadrature"))
        d_default_interp_spec.use_adaptive_quadrature = db->getBool("interp_use_adaptive_quadrature");
    else if (db->isBool("IB_use_adaptive_quadrature"))
        d_default_interp_spec.use_adaptive_quadrature = db->getBool("IB_use_adaptive_quadrature");

    if (db->isDouble("interp_point_density"))
        d_default_interp_spec.point_density = db->getDouble("interp_point_density");
    else if (db->isDouble("IB_point_density"))
        d_default_interp_spec.point_density = db->getDouble("IB_point_density");

    if (db->isBool("interp_use_consistent_mass_matrix"))
        d_default_interp_spec.use_consistent_mass_matrix = db->getBool("interp_use_consistent_mass_matrix");
    else if (db->isBool("IB_use_consistent_mass_matrix"))
        d_default_interp_spec.use_consistent_mass_matrix = db->getBool("IB_use_consistent_mass_matrix");

    // Spreading settings.
    if (db->isString("spread_delta_fcn"))
        d_default_spread_spec.kernel_fcn = db->getString("spread_delta_fcn");
    else if (db->isString("IB_delta_fcn"))
        d_default_spread_spec.kernel_fcn = db->getString("IB_delta_fcn");
    else if (db->isString("spread_kernel_fcn"))
        d_default_spread_spec.kernel_fcn = db->getString("spread_kernel_fcn");
    else if (db->isString("IB_kernel_fcn"))
        d_default_spread_spec.kernel_fcn = db->getString("IB_kernel_fcn");

    if (db->isString("spread_quad_type"))
        d_default_spread_spec.quad_type = Utility::string_to_enum<QuadratureType>(db->getString("spread_quad_type"));
    else if (db->isString("IB_quad_type"))
        d_default_spread_spec.quad_type = Utility::string_to_enum<QuadratureType>(db->getString("IB_quad_type"));

    if (db->isString("spread_quad_order"))
        d_default_spread_spec.quad_order = Utility::string_to_enum<Order>(db->getString("spread_quad_order"));
    else if (db->isString("IB_quad_order"))
        d_default_spread_spec.quad_order = Utility::string_to_enum<Order>(db->getString("IB_quad_order"));

    if (db->isBool("spread_use_adaptive_quadrature"))
        d_default_spread_spec.use_adaptive_quadrature = db->getBool("spread_use_adaptive_quadrature");
    else if (db->isBool("IB_use_adaptive_quadrature"))
        d_default_spread_spec.use_adaptive_quadrature = db->getBool("IB_use_adaptive_quadrature");

    if (db->isDouble("spread_point_density"))
        d_default_spread_spec.point_density = db->getDouble("spread_point_density");
    else if (db->isDouble("IB_point_density"))
        d_default_spread_spec.point_density = db->getDouble("IB_point_density");

    // Force computation settings.
    if (db->isBool("split_normal_force"))
        d_split_normal_force = db->getBool("split_normal_force");
    else if (db->isBool("split_forces"))
        d_split_normal_force = db->getBool("split_forces");
    if (db->isBool("split_tangential_force"))
        d_split_tangential_force = db->getBool("split_tangential_force");
    else if (db->isBool("split_forces"))
        d_split_tangential_force = db->getBool("split_forces");
    if (db->isBool("use_jump_conditions")) d_use_jump_conditions = db->getBool("use_jump_conditions");
    if (db->isBool("use_consistent_mass_matrix"))
        d_use_consistent_mass_matrix = db->getBool("use_consistent_mass_matrix");

    // Restart settings.
    if (db->isString("libmesh_restart_file_extension"))
    {
        d_libmesh_restart_file_extension = db->getString("libmesh_restart_file_extension");
    }
    else
    {
        d_libmesh_restart_file_extension = "xdr";
    }

    // Other settings.
    if (db->isInteger("min_ghost_cell_width"))
    {
        d_ghosts = db->getInteger("min_ghost_cell_width");
    }
    else if (db->isDouble("min_ghost_cell_width"))
    {
        d_ghosts = static_cast<int>(std::ceil(db->getDouble("min_ghost_cell_width")));
    }
    if (db->keyExists("do_log"))
        d_do_log = db->getBool("do_log");
    else if (db->keyExists("enable_logging"))
        d_do_log = db->getBool("enable_logging");
<<<<<<< HEAD
    
    // get info for stress normalization
    if (db->isDouble("Phi_epsilon")) d_epsilon = db->getDouble("Phi_epsilon");
    Phi_solver = db->getString("Phi_solver");
    ipdg_poisson_penalty = db->getDouble("ipdg_poisson_penalty");
    cg_poisson_penalty = db->getDouble("cg_poisson_penalty");
    Phi_fe_order = static_cast<Order>( db->getIntegerWithDefault("Phi_fe_order", 2) );
       
=======

    if (db->isDouble("epsilon")) d_epsilon = db->getDouble("epsilon");
>>>>>>> fdd3bd14
    return;
} // getFromInput

void
IBFEMethod::getFromRestart()
{
    Pointer<Database> restart_db = RestartManager::getManager()->getRootDatabase();
    Pointer<Database> db;
    if (restart_db->isDatabase(d_object_name))
    {
        db = restart_db->getDatabase(d_object_name);
    }
    else
    {
        TBOX_ERROR(d_object_name << ":  Restart database corresponding to " << d_object_name
                                 << " not found in restart file."
                                 << std::endl);
    }
    int ver = db->getInteger("IBFE_METHOD_VERSION");
    if (ver != IBFE_METHOD_VERSION)
    {
        TBOX_ERROR(d_object_name << ":  Restart file version different than class version." << std::endl);
    }
    db->getIntegerArray("d_ghosts", d_ghosts, NDIM);
    d_split_normal_force = db->getBool("d_split_normal_force");
    d_split_tangential_force = db->getBool("d_split_tangential_force");
    d_use_jump_conditions = db->getBool("d_use_jump_conditions");
    d_use_consistent_mass_matrix = db->getBool("d_use_consistent_mass_matrix");
    return;
} // getFromRestart

/////////////////////////////// NAMESPACE ////////////////////////////////////

} // namespace IBAMR

//////////////////////////////////////////////////////////////////////////////<|MERGE_RESOLUTION|>--- conflicted
+++ resolved
@@ -228,7 +228,6 @@
     return;
 }
 
-<<<<<<< HEAD
 // initial condition for the stress normalization function Phi
 // which solves the heat equation.
 Number heat_initial_condition(const libMesh::Point & p,
@@ -699,17 +698,6 @@
     const BoundaryInfo& boundary_info = *mesh.boundary_info;
     const unsigned int dim = mesh.mesh_dimension();
     TransientLinearImplicitSystem& system = es.get_system<TransientLinearImplicitSystem>(IBFEMethod::PHI_SYSTEM_NAME);
-=======
-static const Real PENALTY = 1.e10;
-
-void
-assemble_poisson(EquationSystems& es, const std::string& /*system_name*/)
-{
-    const MeshBase& mesh = es.get_mesh();
-    const BoundaryInfo& boundary_info = *mesh.boundary_info;
-    const unsigned int dim = mesh.mesh_dimension();
-    LinearImplicitSystem& system = es.get_system<LinearImplicitSystem>(IBFEMethod::PHI_SYSTEM_NAME);
->>>>>>> fdd3bd14
     const DofMap& dof_map = system.get_dof_map();
     FEType fe_type = dof_map.variable_type(0);
 
@@ -732,14 +720,10 @@
 
     const double epsilon = es.parameters.get<Real>("Phi_epsilon");
     const double epsilon_inv = (std::abs(epsilon) > std::numeric_limits<double>::epsilon() ? 1.0 / epsilon : 0.0);
-<<<<<<< HEAD
     
     const Real PENALTY = es.parameters.get<Real> ("cg_poisson_penalty");
 
     
-=======
-
->>>>>>> fdd3bd14
     MeshBase::const_element_iterator el = mesh.active_local_elements_begin();
     const MeshBase::const_element_iterator end_el = mesh.active_local_elements_end();
     for (; el != end_el; ++el)
@@ -776,10 +760,7 @@
                 }
             }
         }
-<<<<<<< HEAD
         
-=======
->>>>>>> fdd3bd14
         dof_map.constrain_element_matrix(Ke, dof_indices);
         system.matrix->add_matrix(Ke, dof_indices);
     }
@@ -874,7 +855,6 @@
     if (d_stress_normalization_part[part]) return;
     d_has_stress_normalization_parts = true;
     d_stress_normalization_part[part] = true;
-<<<<<<< HEAD
     
     System& Phi_system = d_equation_systems[part]->add_system<TransientLinearImplicitSystem>(PHI_SYSTEM_NAME);
                 
@@ -907,12 +887,6 @@
         Phi_system.add_variable("Phi CG", d_fe_order[part], d_fe_family[part]);
     }
         
-=======
-    System& Phi_system = d_equation_systems[part]->add_system<LinearImplicitSystem>(PHI_SYSTEM_NAME);
-    d_equation_systems[part]->parameters.set<Real>("Phi_epsilon") = d_epsilon;
-    Phi_system.attach_assemble_function(assemble_poisson);
-    Phi_system.add_variable("Phi", d_fe_order[part], d_fe_family[part]);
->>>>>>> fdd3bd14
     return;
 } // registerStressNormalizationPart
 
@@ -1175,7 +1149,6 @@
 void
 IBFEMethod::forwardEulerStep(const double current_time, const double new_time)
 {
-    return; // XXXX
     const double dt = new_time - current_time;
     int ierr;
     for (unsigned int part = 0; part < d_num_parts; ++part)
@@ -1194,7 +1167,6 @@
 void
 IBFEMethod::midpointStep(const double current_time, const double new_time)
 {
-    return; // XXXX
     const double dt = new_time - current_time;
     int ierr;
     for (unsigned int part = 0; part < d_num_parts; ++part)
@@ -1213,7 +1185,6 @@
 void
 IBFEMethod::trapezoidalStep(const double current_time, const double new_time)
 {
-    return; // XXXX
     const double dt = new_time - current_time;
     int ierr;
     for (unsigned int part = 0; part < d_num_parts; ++part)
@@ -1423,7 +1394,6 @@
 
         if (d_stress_normalization_part[part])
         {
-<<<<<<< HEAD
          
             TransientLinearImplicitSystem& Phi_system = equation_systems->get_system<TransientLinearImplicitSystem>(PHI_SYSTEM_NAME);
             
@@ -1442,11 +1412,6 @@
             Phi_system.assemble_before_solve = false;
             Phi_system.assemble();
             
-=======
-            LinearImplicitSystem& Phi_system = equation_systems->get_system<LinearImplicitSystem>(PHI_SYSTEM_NAME);
-            Phi_system.assemble_before_solve = false;
-            Phi_system.assemble();
->>>>>>> fdd3bd14
         }
 
         // Set up boundary conditions.  Specifically, add appropriate boundary
@@ -1518,7 +1483,6 @@
                      ghosts,
                      "CONSERVATIVE_COARSEN",
                      "CONSERVATIVE_LINEAR_REFINE");
-<<<<<<< HEAD
         
     // register variable for stress normalization function phi
     // represented on the Cartesian mesh
@@ -1531,8 +1495,6 @@
                      "CONSERVATIVE_COARSEN",
                      "CONSERVATIVE_LINEAR_REFINE");
     
-=======
->>>>>>> fdd3bd14
     return;
 } // registerEulerianVariables
 
@@ -1693,18 +1655,10 @@
 
 /////////////////////////////// PROTECTED ////////////////////////////////////
 
-<<<<<<< HEAD
 
 void IBFEMethod::init_cg_heat(PetscVector<double>& Phi_vec,
                               PetscVector<double>& X_vec,
                               unsigned int part)
-=======
-void
-IBFEMethod::computeStressNormalization(PetscVector<double>& Phi_vec,
-                                       PetscVector<double>& X_vec,
-                                       const double data_time,
-                                       const unsigned int part)
->>>>>>> fdd3bd14
 {
 
     // Extract the mesh.
@@ -1719,18 +1673,11 @@
     TransientLinearImplicitSystem& Phi_system = equation_systems->get_system<TransientLinearImplicitSystem>(PHI_SYSTEM_NAME);
  
     // Setup extra data needed to compute stresses/forces.
-<<<<<<< HEAD
-=======
-
-    // Extract the FE systems and DOF maps, and setup the FE objects.
-    LinearImplicitSystem& Phi_system = equation_systems->get_system<LinearImplicitSystem>(PHI_SYSTEM_NAME);
->>>>>>> fdd3bd14
     const DofMap& Phi_dof_map = Phi_system.get_dof_map();
     FEDataManager::SystemDofMapCache& Phi_dof_map_cache = *d_fe_data_managers[part]->getDofMapCache(PHI_SYSTEM_NAME);
     std::vector<unsigned int> Phi_dof_indices;
     FEType Phi_fe_type = Phi_dof_map.variable_type(0);
     std::vector<int> Phi_vars(1, 0);
-<<<<<<< HEAD
     
     // for IPDG penalty parameter    
     UniquePtr<FEBase> libmesh_fe_face (FEBase::build(dim, Phi_fe_type));
@@ -1755,18 +1702,6 @@
     fe.evalQuadraturePoints();
     fe.evalQuadraturePointsFace();
     fe.evalQuadratureWeights();
-=======
-
-    System& X_system = equation_systems->get_system(COORDS_SYSTEM_NAME);
-    std::vector<int> X_vars(NDIM);
-    for (unsigned int d = 0; d < NDIM; ++d) X_vars[d] = d;
-
-    FEDataInterpolation fe(dim, d_fe_data_managers[part]);
-    UniquePtr<QBase> qrule_face = QBase::build(QGAUSS, dim - 1, FIFTH);
-    fe.attachQuadratureRuleFace(qrule_face.get());
-    fe.evalNormalsFace();
-    fe.evalQuadraturePointsFace();
->>>>>>> fdd3bd14
     fe.evalQuadratureWeightsFace();
     fe.registerSystem(Phi_system, Phi_vars, Phi_vars); // compute phi and dphi for the Phi system
     const size_t X_sys_idx = fe.registerInterpolatedSystem(X_system, X_vars, X_vars, &X_vec);
@@ -1775,7 +1710,6 @@
     for (unsigned int k = 0; k < num_PK1_fcns; ++k)
     {
         fe.setupInterpolatedSystemDataIndexes(
-<<<<<<< HEAD
         PK1_fcn_system_idxs[k], d_PK1_stress_fcn_data[part][k].system_data, equation_systems);
     }
     std::vector<size_t> surface_force_fcn_system_idxs;
@@ -1786,23 +1720,10 @@
     surface_pressure_fcn_system_idxs, d_lag_surface_pressure_fcn_data[part].system_data, equation_systems);
     fe.init(/*use_IB_ghosted_vecs*/ false);
     
-=======
-            PK1_fcn_system_idxs[k], d_PK1_stress_fcn_data[part][k].system_data, equation_systems);
-    }
-    std::vector<size_t> surface_force_fcn_system_idxs;
-    fe.setupInterpolatedSystemDataIndexes(
-        surface_force_fcn_system_idxs, d_lag_surface_force_fcn_data[part].system_data, equation_systems);
-    std::vector<size_t> surface_pressure_fcn_system_idxs;
-    fe.setupInterpolatedSystemDataIndexes(
-        surface_pressure_fcn_system_idxs, d_lag_surface_pressure_fcn_data[part].system_data, equation_systems);
-    fe.init(/*use_IB_ghosted_vecs*/ false);
-
->>>>>>> fdd3bd14
     const std::vector<libMesh::Point>& q_point_face = fe.getQuadraturePointsFace();
     const std::vector<double>& JxW_face = fe.getQuadratureWeightsFace();
     const std::vector<libMesh::Point>& normal_face = fe.getNormalsFace();
     const std::vector<std::vector<double> >& phi_face = fe.getPhiFace(Phi_fe_type);
-<<<<<<< HEAD
     const std::vector<std::vector<libMesh::VectorValue<double> > >& dphi_face = fe.getDphiFace(Phi_fe_type);
     
     // things for RHS vector in case we are timestepping for Phi i.e. solving the heat equation.
@@ -1815,18 +1736,10 @@
     const std::vector<std::vector<std::vector<VectorValue<double> > > >& fe_interp_grad_var_data =
     fe.getGradVarInterpolation();
     
-=======
-
-    const std::vector<std::vector<std::vector<double> > >& fe_interp_var_data = fe.getVarInterpolation();
-    const std::vector<std::vector<std::vector<VectorValue<double> > > >& fe_interp_grad_var_data =
-        fe.getGradVarInterpolation();
-
->>>>>>> fdd3bd14
     std::vector<std::vector<const std::vector<double>*> > PK1_var_data(num_PK1_fcns);
     std::vector<std::vector<const std::vector<VectorValue<double> >*> > PK1_grad_var_data(num_PK1_fcns);
     std::vector<const std::vector<double> *> surface_force_var_data, surface_pressure_var_data;
     std::vector<const std::vector<VectorValue<double> > *> surface_force_grad_var_data, surface_pressure_grad_var_data;
-<<<<<<< HEAD
     
     // Setup global and elemental right-hand-side vectors.
     NumericVector<double>* Phi_rhs_vec = Phi_system.rhs;   
@@ -1835,16 +1748,6 @@
     DenseVector<double> Phi_rhs_e;
     
     // Set up boundary conditions for Phi.+
-=======
-
-    // Setup global and elemental right-hand-side vectors.
-    NumericVector<double>* Phi_rhs_vec = Phi_system.rhs;
-    Phi_rhs_vec->zero();
-    Phi_rhs_vec->close();
-    DenseVector<double> Phi_rhs_e;
-
-    // Set up boundary conditions for Phi.
->>>>>>> fdd3bd14
     TensorValue<double> PP, FF, FF_trans, FF_inv_trans;
     VectorValue<double> F, F_s, F_qp, n, x;
     const MeshBase::const_element_iterator el_begin = mesh.active_local_elements_begin();
@@ -1853,7 +1756,6 @@
     {
         Elem* const elem = *el_it;
         bool reinit_all_data = true;
-<<<<<<< HEAD
         
         fe.reinit(elem);
         if (reinit_all_data)
@@ -1865,13 +1767,10 @@
         }
         fe.interpolate(elem);
         
-=======
->>>>>>> fdd3bd14
         for (unsigned short int side = 0; side < elem->n_sides(); ++side)
         {
             // Skip non-physical boundaries.
             if (!is_physical_bdry(elem, side, boundary_info, Phi_dof_map)) continue;
-<<<<<<< HEAD
             
             // Determine if we need to integrate surface forces along this
             // part of the physical boundary; if not, skip the present side.
@@ -2153,18 +2052,11 @@
             // Skip non-physical boundaries.
             if (!is_physical_bdry(elem, side, boundary_info, Phi_dof_map)) continue;
             
-=======
-
->>>>>>> fdd3bd14
             // Determine if we need to integrate surface forces along this
             // part of the physical boundary; if not, skip the present side.
             const bool at_dirichlet_bdry = is_dirichlet_bdry(elem, side, boundary_info, Phi_dof_map);
             if (at_dirichlet_bdry) continue;
-<<<<<<< HEAD
             
-=======
-
->>>>>>> fdd3bd14
             fe.reinit(elem, side);
             if (reinit_all_data)
             {
@@ -2176,14 +2068,11 @@
             fe.interpolate(elem, side);
             const unsigned int n_qp = qrule_face->n_points();
             const size_t n_basis = phi_face.size();
-<<<<<<< HEAD
             
             // for the IPDG penalty parameter   
             UniquePtr<Elem> elem_side (elem->build_side(side));
             const double h_elem = elem->volume()/elem_side->volume() * 1./pow(elem_b_order, 2.);
             
-=======
->>>>>>> fdd3bd14
             for (unsigned int qp = 0; qp < n_qp; ++qp)
             {
                 // X:     reference coordinate
@@ -2203,11 +2092,7 @@
                 const libMesh::VectorValue<double>& N = normal_face[qp];
                 n = (FF_inv_trans * N).unit();
                 const double dA_da = 1.0 / (J * (FF_inv_trans * normal_face[qp]) * n);
-<<<<<<< HEAD
                 
-=======
-
->>>>>>> fdd3bd14
                 // Here we build up the boundary value for Phi.
                 double Phi = 0.0;
                 for (unsigned int k = 0; k < num_PK1_fcns; ++k)
@@ -2218,7 +2103,6 @@
                         // tensor at the quadrature point and add the corresponding
                         // traction force to the right-hand-side vector.
                         fe.setInterpolatedDataPointers(
-<<<<<<< HEAD
                         PK1_var_data[k], PK1_grad_var_data[k], PK1_fcn_system_idxs[k], elem, qp);
                         d_PK1_stress_fcn_data[part][k].fcn(PP,
                                 FF,
@@ -2335,101 +2219,6 @@
     const MeshBase& mesh = equation_systems->get_mesh();
     const BoundaryInfo& boundary_info = *mesh.boundary_info;
     const unsigned int dim = mesh.mesh_dimension();
-=======
-                            PK1_var_data[k], PK1_grad_var_data[k], PK1_fcn_system_idxs[k], elem, qp);
-                        d_PK1_stress_fcn_data[part][k].fcn(PP,
-                                                           FF,
-                                                           x,
-                                                           X,
-                                                           elem,
-                                                           PK1_var_data[k],
-                                                           PK1_grad_var_data[k],
-                                                           data_time,
-                                                           d_PK1_stress_fcn_data[part][k].ctx);
-                        Phi += n * ((PP * FF_trans) * n) / J;
-                    }
-                }
-
-                if (d_lag_surface_force_fcn_data[part].fcn)
-                {
-                    // Compute the value of the surface force at the
-                    // quadrature point and add the corresponding force to
-                    // the right-hand-side vector.
-                    fe.setInterpolatedDataPointers(
-                        surface_force_var_data, surface_force_grad_var_data, surface_force_fcn_system_idxs, elem, qp);
-                    d_lag_surface_force_fcn_data[part].fcn(F_s,
-                                                           FF,
-                                                           x,
-                                                           X,
-                                                           elem,
-                                                           side,
-                                                           surface_force_var_data,
-                                                           surface_force_grad_var_data,
-                                                           data_time,
-                                                           d_lag_surface_force_fcn_data[part].ctx);
-                    Phi -= n * F_s * dA_da;
-                }
-
-                if (d_lag_surface_pressure_fcn_data[part].fcn)
-                {
-                    // Compute the value of the pressure at the quadrature
-                    // point and add the corresponding force to the
-                    // right-hand-side vector.
-                    double P = 0.0;
-                    fe.setInterpolatedDataPointers(surface_pressure_var_data,
-                                                   surface_pressure_grad_var_data,
-                                                   surface_pressure_fcn_system_idxs,
-                                                   elem,
-                                                   qp);
-                    d_lag_surface_pressure_fcn_data[part].fcn(P,
-                                                              FF,
-                                                              x,
-                                                              X,
-                                                              elem,
-                                                              side,
-                                                              surface_pressure_var_data,
-                                                              surface_pressure_grad_var_data,
-                                                              data_time,
-                                                              d_lag_surface_pressure_fcn_data[part].ctx);
-                    Phi += P;
-                }
-
-                // Add the boundary forces to the right-hand-side vector.
-                for (unsigned int i = 0; i < n_basis; ++i)
-                {
-                    Phi_rhs_e(i) += PENALTY * Phi * phi_face[i][qp] * JxW_face[qp];
-                }
-            }
-
-            // Apply constraints (e.g., enforce periodic boundary conditions)
-            // and add the elemental contributions to the global vector.
-            Phi_dof_map.constrain_element_vector(Phi_rhs_e, Phi_dof_indices);
-            Phi_rhs_vec->add_vector(Phi_rhs_e, Phi_dof_indices);
-        }
-    }
->>>>>>> fdd3bd14
-
-    // Solve for Phi.
-    Phi_rhs_vec->close();
-    Phi_system.solve();
-    Phi_system.solution->close();
-    Phi_system.solution->localize(Phi_vec);
-    Phi_dof_map.enforce_constraints_exactly(Phi_system, &Phi_vec);
-    return;
-}
-
-void
-IBFEMethod::computeInteriorForceDensity(PetscVector<double>& G_vec,
-                                        PetscVector<double>& X_vec,
-                                        PetscVector<double>* Phi_vec,
-                                        const double data_time,
-                                        const unsigned int part)
-{
-    // Extract the mesh.
-    EquationSystems* equation_systems = d_fe_data_managers[part]->getEquationSystems();
-    const MeshBase& mesh = equation_systems->get_mesh();
-    const BoundaryInfo& boundary_info = *mesh.boundary_info;
-    const unsigned int dim = mesh.mesh_dimension();
 
     // Setup global and elemental right-hand-side vectors.
     UniquePtr<NumericVector<double> > G_rhs_vec = G_vec.zero_clone();
@@ -2684,11 +2473,7 @@
 
     // Loop over the elements to compute the right-hand side vector.
     TensorValue<double> PP, FF, FF_inv_trans;
-<<<<<<< HEAD
     VectorValue<double> PPsurface, F, F_b, F_s, F_qp, n, x;
-=======
-    VectorValue<double> F, F_b, F_s, F_qp, n, x;
->>>>>>> fdd3bd14
     boost::multi_array<double, 2> X_node;
     boost::multi_array<double, 1> Phi_node;
     const MeshBase::const_element_iterator el_begin = mesh.active_local_elements_begin();
@@ -2697,7 +2482,6 @@
     {
         Elem* const elem = *el_it;
         for (unsigned int d = 0; d < NDIM; ++d)
-<<<<<<< HEAD
         {
             G_dof_map_cache.dof_indices(elem, G_dof_indices[d], d);
             G_rhs_e[d].resize(static_cast<int>(G_dof_indices[d].size()));
@@ -2809,100 +2593,6 @@
                     }
                 }
               */ 
-=======
-        {
-            G_dof_map_cache.dof_indices(elem, G_dof_indices[d], d);
-            G_rhs_e[d].resize(static_cast<int>(G_dof_indices[d].size()));
-        }
-        fe.reinit(elem);
-        fe.collectDataForInterpolation(elem);
-        fe.interpolate(elem);
-        const unsigned int n_qp = qrule->n_points();
-        const size_t n_basis = phi.size();
-        for (unsigned int qp = 0; qp < n_qp; ++qp)
-        {
-            const libMesh::Point& X = q_point[qp];
-            const std::vector<double>& x_data = fe_interp_var_data[qp][X_sys_idx];
-            const std::vector<VectorValue<double> >& grad_x_data = fe_interp_grad_var_data[qp][X_sys_idx];
-            get_x_and_FF(x, FF, x_data, grad_x_data);
-            const double J = std::abs(FF.det());
-            tensor_inverse_transpose(FF_inv_trans, FF, NDIM);
-            const double Phi =
-                Phi_vec ? fe_interp_var_data[qp][Phi_sys_idx][0] : std::numeric_limits<double>::quiet_NaN();
-
-            if (Phi_vec)
-            {
-                // Compute the value of the first Piola-Kirchhoff stress tensor
-                // at the quadrature point and add the corresponding forces to
-                // the right-hand-side vector.
-                PP = -J * Phi * FF_inv_trans;
-                for (unsigned int k = 0; k < n_basis; ++k)
-                {
-                    F_qp = -PP * dphi[k][qp] * JxW[qp];
-                    for (unsigned int i = 0; i < NDIM; ++i)
-                    {
-                        G_rhs_e[i](k) += F_qp(i);
-                    }
-                }
-            }
-
-            if (d_lag_body_force_fcn_data[part].fcn)
-            {
-                // Compute the value of the body force at the quadrature
-                // point and add the corresponding forces to the
-                // right-hand-side vector.
-                fe.setInterpolatedDataPointers(
-                    body_force_var_data, body_force_grad_var_data, body_force_fcn_system_idxs, elem, qp);
-                d_lag_body_force_fcn_data[part].fcn(F_b,
-                                                    FF,
-                                                    x,
-                                                    X,
-                                                    elem,
-                                                    body_force_var_data,
-                                                    body_force_grad_var_data,
-                                                    data_time,
-                                                    d_lag_body_force_fcn_data[part].ctx);
-                for (unsigned int k = 0; k < n_basis; ++k)
-                {
-                    F_qp = F_b * phi[k][qp] * JxW[qp];
-                    for (unsigned int i = 0; i < NDIM; ++i)
-                    {
-                        G_rhs_e[i](k) += F_qp(i);
-                    }
-                }
-            }
-        }
-
-        // Loop over the element boundaries.
-        for (unsigned short int side = 0; side < elem->n_sides(); ++side)
-        {
-            // Skip non-physical boundaries.
-            if (!is_physical_bdry(elem, side, boundary_info, G_dof_map)) continue;
-
-            // Determine if we need to compute surface forces along this
-            // part of the physical boundary; if not, skip the present side.
-            const bool at_dirichlet_bdry = is_dirichlet_bdry(elem, side, boundary_info, G_dof_map);
-            const bool integrate_normal_force = !d_split_normal_force && !at_dirichlet_bdry;
-            const bool integrate_tangential_force = !d_split_tangential_force && !at_dirichlet_bdry;
-            if (!integrate_normal_force && !integrate_tangential_force) continue;
-
-            fe.reinit(elem, side);
-            fe.interpolate(elem, side);
-            const unsigned int n_qp = qrule_face->n_points();
-            const size_t n_basis = phi_face.size();
-            for (unsigned int qp = 0; qp < n_qp; ++qp)
-            {
-                const libMesh::Point& X = q_point_face[qp];
-                const std::vector<double>& x_data = fe_interp_var_data[qp][X_sys_idx];
-                const std::vector<VectorValue<double> >& grad_x_data = fe_interp_grad_var_data[qp][X_sys_idx];
-                get_x_and_FF(x, FF, x_data, grad_x_data);
-                const double J = std::abs(FF.det());
-                tensor_inverse_transpose(FF_inv_trans, FF, NDIM);
-                n = (FF_inv_trans * normal_face[qp]).unit();
-
-                F.zero();
-
->>>>>>> fdd3bd14
                 if (d_lag_surface_pressure_fcn_data[part].fcn)
                 {
                     // Compute the value of the pressure at the quadrature
@@ -2926,7 +2616,6 @@
                                                               d_lag_surface_pressure_fcn_data[part].ctx);
                     F -= P * J * FF_inv_trans * normal_face[qp];
                 }
-<<<<<<< HEAD
 
                 if (d_lag_surface_force_fcn_data[part].fcn)
                 {
@@ -2954,35 +2643,6 @@
                 // Remove the tangential component of the boundary force when needed.
                 if (!integrate_tangential_force) F -= (F - (F * n) * n);
                 
-=======
-
-                if (d_lag_surface_force_fcn_data[part].fcn)
-                {
-                    // Compute the value of the surface force at the
-                    // quadrature point and add the corresponding force to
-                    // the right-hand-side vector.
-                    fe.setInterpolatedDataPointers(
-                        surface_force_var_data, surface_force_grad_var_data, surface_force_fcn_system_idxs, elem, qp);
-                    d_lag_surface_force_fcn_data[part].fcn(F_s,
-                                                           FF,
-                                                           x,
-                                                           X,
-                                                           elem,
-                                                           side,
-                                                           surface_force_var_data,
-                                                           surface_force_grad_var_data,
-                                                           data_time,
-                                                           d_lag_surface_force_fcn_data[part].ctx);
-                    F += F_s;
-                }
-
-                // Remote the normal component of the boundary force when needed.
-                if (!integrate_normal_force) F -= (F * n) * n;
-
-                // Remote the tangential component of the boundary force when needed.
-                if (!integrate_tangential_force) F -= (F - (F * n) * n);
-
->>>>>>> fdd3bd14
                 // Add the boundary forces to the right-hand-side vector.
                 for (unsigned int k = 0; k < n_basis; ++k)
                 {
@@ -3747,13 +3407,10 @@
     // Indicate that all of the parts do NOT use stress normalization by default
     // and set some default values.
     d_epsilon = 0.0;
-<<<<<<< HEAD
     ipdg_poisson_penalty = 2.0;
     Phi_fe_order = static_cast<libMesh::Order>(1);
     cg_poisson_penalty = 1e10;
     Phi_solver = "CG";
-=======
->>>>>>> fdd3bd14
     d_has_stress_normalization_parts = false;
     d_stress_normalization_part.resize(d_num_parts, false);
 
@@ -3935,7 +3592,6 @@
         d_do_log = db->getBool("do_log");
     else if (db->keyExists("enable_logging"))
         d_do_log = db->getBool("enable_logging");
-<<<<<<< HEAD
     
     // get info for stress normalization
     if (db->isDouble("Phi_epsilon")) d_epsilon = db->getDouble("Phi_epsilon");
@@ -3944,10 +3600,6 @@
     cg_poisson_penalty = db->getDouble("cg_poisson_penalty");
     Phi_fe_order = static_cast<Order>( db->getIntegerWithDefault("Phi_fe_order", 2) );
        
-=======
-
-    if (db->isDouble("epsilon")) d_epsilon = db->getDouble("epsilon");
->>>>>>> fdd3bd14
     return;
 } // getFromInput
 
