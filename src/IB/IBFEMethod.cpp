--- conflicted
+++ resolved
@@ -2162,14 +2162,8 @@
                 // the side element, and set the nodal coordinates to correspond
                 // to the physical coordinates.
                 X_node_cache.resize(n_node_side);
-<<<<<<< HEAD
-                x_node_cache.resize(n_node_side);
-                x_min = IBTK::Point::Constant(+0.5 * std::numeric_limits<double>::max());
-                x_max = IBTK::Point::Constant(-0.5 * std::numeric_limits<double>::max());
-=======
                 X_min = IBTK::Point::Constant(std::numeric_limits<double>::max());
                 X_max = IBTK::Point::Constant(std::numeric_limits<double>::lowest());
->>>>>>> 6e427bbf
                 for (unsigned int k = 0; k < n_node_side; ++k)
                 {
                     X_node_cache[k] = side_elem->point(k);
