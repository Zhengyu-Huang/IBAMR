// Filename: StaggeredStokesFACPreconditionerStrategy.cpp
// Created on 18 Apr 2012 by Boyce Griffith
//
// Copyright (c) 2002-2014, Boyce Griffith
// All rights reserved.
//
// Redistribution and use in source and binary forms, with or without
// modification, are permitted provided that the following conditions are met:
//
//    * Redistributions of source code must retain the above copyright notice,
//      this list of conditions and the following disclaimer.
//
//    * Redistributions in binary form must reproduce the above copyright
//      notice, this list of conditions and the following disclaimer in the
//      documentation and/or other materials provided with the distribution.
//
//    * Neither the name of The University of North Carolina nor the names of
//      its contributors may be used to endorse or promote products derived from
//      this software without specific prior written permission.
//
// THIS SOFTWARE IS PROVIDED BY THE COPYRIGHT HOLDERS AND CONTRIBUTORS "AS IS"
// AND ANY EXPRESS OR IMPLIED WARRANTIES, INCLUDING, BUT NOT LIMITED TO, THE
// IMPLIED WARRANTIES OF MERCHANTABILITY AND FITNESS FOR A PARTICULAR PURPOSE
// ARE DISCLAIMED. IN NO EVENT SHALL THE COPYRIGHT HOLDER OR CONTRIBUTORS BE
// LIABLE FOR ANY DIRECT, INDIRECT, INCIDENTAL, SPECIAL, EXEMPLARY, OR
// CONSEQUENTIAL DAMAGES (INCLUDING, BUT NOT LIMITED TO, PROCUREMENT OF
// SUBSTITUTE GOODS OR SERVICES; LOSS OF USE, DATA, OR PROFITS; OR BUSINESS
// INTERRUPTION) HOWEVER CAUSED AND ON ANY THEORY OF LIABILITY, WHETHER IN
// CONTRACT, STRICT LIABILITY, OR TORT (INCLUDING NEGLIGENCE OR OTHERWISE)
// ARISING IN ANY WAY OUT OF THE USE OF THIS SOFTWARE, EVEN IF ADVISED OF THE
// POSSIBILITY OF SUCH DAMAGE.

/////////////////////////////// INCLUDES /////////////////////////////////////

#include <stddef.h>
#include <algorithm>
#include <ostream>
#include <string>
#include <utility>
#include <vector>

#include "CartesianGridGeometry.h"
#include "CellVariable.h"
#include "CoarsenAlgorithm.h"
#include "CoarsenOperator.h"
#include "CoarsenSchedule.h"
#include "HierarchyCellDataOpsReal.h"
#include "HierarchySideDataOpsReal.h"
#include "IntVector.h"
#include "LocationIndexRobinBcCoefs.h"
#include "MultiblockDataTranslator.h"
#include "PatchHierarchy.h"
#include "PatchLevel.h"
#include "PoissonSpecifications.h"
#include "RefineAlgorithm.h"
#include "RefineOperator.h"
#include "RefinePatchStrategy.h"
#include "RefineSchedule.h"
#include "RobinBcCoefStrategy.h"
#include "SAMRAIVectorReal.h"
#include "SideVariable.h"
#include "Variable.h"
#include "VariableContext.h"
#include "VariableDatabase.h"
#include "VariableFillPattern.h"
#include "ibamr/StaggeredStokesFACPreconditionerStrategy.h"
#include "ibamr/StaggeredStokesPhysicalBoundaryHelper.h"
#include "ibamr/StaggeredStokesSolver.h"
#include "ibamr/StaggeredStokesSolverManager.h"
#include "ibamr/ibamr_utilities.h"
#include "ibamr/namespaces.h" // IWYU pragma: keep
#include "ibtk/CartCellDoubleCubicCoarsen.h"
#include "ibtk/CartCellDoubleQuadraticCFInterpolation.h"
#include "ibtk/CartCellRobinPhysBdryOp.h"
#include "ibtk/CartSideDoubleCubicCoarsen.h"
#include "ibtk/CartSideDoubleQuadraticCFInterpolation.h"
#include "ibtk/CartSideRobinPhysBdryOp.h"
#include "ibtk/CellNoCornersFillPattern.h"
#include "ibtk/CoarseFineBoundaryRefinePatchStrategy.h"
#include "ibtk/FACPreconditionerStrategy.h"
#include "ibtk/HierarchyGhostCellInterpolation.h"
#include "ibtk/HierarchyMathOps.h"
#include "ibtk/PETScKrylovLinearSolver.h"
#include "ibtk/PETScLevelSolver.h"
#include "ibtk/RefinePatchStrategySet.h"
#include "ibtk/SideNoCornersFillPattern.h"
#include "ibtk/SideSynchCopyFillPattern.h"
#include "tbox/Database.h"
#include "tbox/Pointer.h"
#include "tbox/Timer.h"
#include "tbox/TimerManager.h"
#include "tbox/Utilities.h"

/////////////////////////////// NAMESPACE ////////////////////////////////////

namespace IBAMR
{
/////////////////////////////// STATIC ///////////////////////////////////////

namespace
{
// Types of refining and coarsening to perform prior to setting coarse-fine
// boundary and physical boundary ghost cell values.
static const std::string DATA_REFINE_TYPE = "NONE";
static const bool USE_CF_INTERPOLATION = true;
static const std::string DATA_COARSEN_TYPE = "CUBIC_COARSEN";

// Type of extrapolation to use at physical boundaries; used only to evaluate
// composite grid residuals.
static const std::string BDRY_EXTRAP_TYPE = "LINEAR";

// Whether to enforce consistent interpolated values at Type 2 coarse-fine
// interface ghost cells; used only to evaluate composite grid residuals.
static const bool CONSISTENT_TYPE_2_BDRY = false;

// Timers.
static Timer* t_restrict_residual;
static Timer* t_prolong_error;
static Timer* t_prolong_error_and_correct;
static Timer* t_initialize_operator_state;
static Timer* t_deallocate_operator_state;
}

/////////////////////////////// PUBLIC ///////////////////////////////////////

StaggeredStokesFACPreconditionerStrategy::StaggeredStokesFACPreconditionerStrategy(
    const std::string& object_name,
    const int ghost_cell_width,
    const Pointer<Database> input_db,
    const std::string& default_options_prefix)
    : FACPreconditionerStrategy(object_name),
      d_U_problem_coefs(object_name + "::U_problem_coefs"),
      d_default_U_bc_coef(
          new LocationIndexRobinBcCoefs<NDIM>(d_object_name + "::default_U_bc_coef", Pointer<Database>(NULL))),
      d_U_bc_coefs(std::vector<RobinBcCoefStrategy<NDIM>*>(NDIM, d_default_U_bc_coef)),
      d_default_P_bc_coef(
          new LocationIndexRobinBcCoefs<NDIM>(d_object_name + "::default_P_bc_coef", Pointer<Database>(NULL))),
      d_P_bc_coef(d_default_P_bc_coef),
      d_bc_helper(NULL),
      d_gcw(ghost_cell_width),
      d_solution(NULL),
      d_rhs(NULL),
      d_hierarchy(),
      d_coarsest_ln(-1),
      d_finest_ln(-1),
      d_level_bdry_fill_ops(),
      d_level_math_ops(),
      d_in_initialize_operator_state(false),
      d_coarsest_reset_ln(-1),
      d_finest_reset_ln(-1),
      d_smoother_type("ADDITIVE"),
      d_U_prolongation_method("CONSTANT_REFINE"),
      d_P_prolongation_method("LINEAR_REFINE"),
      d_U_restriction_method("CONSERVATIVE_COARSEN"),
      d_P_restriction_method("CONSERVATIVE_COARSEN"),
      d_coarse_solver_type("BLOCK_JACOBI"),
<<<<<<< HEAD
      d_coarse_solver_default_options_prefix(default_options_prefix + "_coarse"),
=======
      d_coarse_solver_default_options_prefix(default_options_prefix + "level_0_"),
>>>>>>> a9f86e58
      d_coarse_solver_rel_residual_tol(1.0e-5),
      d_coarse_solver_abs_residual_tol(1.0e-50),
      d_coarse_solver_max_iterations(10),
      d_coarse_solver(),
      d_coarse_solver_db(),
      d_context(NULL),
      d_side_scratch_idx(-1),
      d_cell_scratch_idx(-1),
      d_U_cf_bdry_op(),
      d_P_cf_bdry_op(),
      d_U_op_stencil_fill_pattern(),
      d_P_op_stencil_fill_pattern(),
      d_U_synch_fill_pattern(),
      d_U_prolongation_refine_operator(),
      d_P_prolongation_refine_operator(),
      d_prolongation_refine_patch_strategy(),
      d_prolongation_refine_algorithm(),
      d_prolongation_refine_schedules(),
      d_U_restriction_coarsen_operator(),
      d_P_restriction_coarsen_operator(),
      d_restriction_coarsen_algorithm(),
      d_restriction_coarsen_schedules(),
      d_ghostfill_nocoarse_refine_algorithm(),
      d_ghostfill_nocoarse_refine_schedules(),
      d_synch_refine_algorithm(),
      d_synch_refine_schedules()
{
    // set some default values.
    d_has_velocity_nullspace = false;
    d_has_pressure_nullspace = false;

    // Get values from the input database.
    if (input_db)
    {
        if (input_db->keyExists("smoother_type")) d_smoother_type = input_db->getString("smoother_type");
        if (input_db->keyExists("U_prolongation_method"))
            d_U_prolongation_method = input_db->getString("U_prolongation_method");
        if (input_db->keyExists("P_prolongation_method"))
            d_P_prolongation_method = input_db->getString("P_prolongation_method");
        if (input_db->keyExists("U_restriction_method"))
            d_U_restriction_method = input_db->getString("U_restriction_method");
        if (input_db->keyExists("P_restriction_method"))
            d_P_restriction_method = input_db->getString("P_restriction_method");
        if (input_db->keyExists("coarse_solver_type")) d_coarse_solver_type = input_db->getString("coarse_solver_type");
        if (input_db->keyExists("coarse_solver_rel_residual_tol"))
            d_coarse_solver_rel_residual_tol = input_db->getDouble("coarse_solver_rel_residual_tol");
        if (input_db->keyExists("coarse_solver_abs_residual_tol"))
            d_coarse_solver_abs_residual_tol = input_db->getDouble("coarse_solver_abs_residual_tol");
        if (input_db->keyExists("coarse_solver_max_iterations"))
            d_coarse_solver_max_iterations = input_db->getInteger("coarse_solver_max_iterations");
        if (input_db->isDatabase("coarse_solver_db")) d_coarse_solver_db = input_db->getDatabase("coarse_solver_db");
    }

    // Setup scratch variables.
    VariableDatabase<NDIM>* var_db = VariableDatabase<NDIM>::getDatabase();
    d_context = var_db->getContext(d_object_name + "::CONTEXT");
    const IntVector<NDIM> side_ghosts = d_gcw;
    Pointer<SideVariable<NDIM, double> > side_scratch_var =
        new SideVariable<NDIM, double>(d_object_name + "::side_scratch");
    if (var_db->checkVariableExists(side_scratch_var->getName()))
    {
        side_scratch_var = var_db->getVariable(side_scratch_var->getName());
        d_side_scratch_idx = var_db->mapVariableAndContextToIndex(side_scratch_var, d_context);
        var_db->removePatchDataIndex(d_side_scratch_idx);
    }
    d_side_scratch_idx = var_db->registerVariableAndContext(side_scratch_var, d_context, side_ghosts);
    const IntVector<NDIM> cell_ghosts = d_gcw;
    Pointer<CellVariable<NDIM, double> > cell_scratch_var =
        new CellVariable<NDIM, double>(d_object_name + "::cell_scratch");
    if (var_db->checkVariableExists(cell_scratch_var->getName()))
    {
        cell_scratch_var = var_db->getVariable(cell_scratch_var->getName());
        d_cell_scratch_idx = var_db->mapVariableAndContextToIndex(cell_scratch_var, d_context);
        var_db->removePatchDataIndex(d_cell_scratch_idx);
    }
    d_cell_scratch_idx = var_db->registerVariableAndContext(cell_scratch_var, d_context, cell_ghosts);

    // Setup Timers.
    IBAMR_DO_ONCE(
        t_restrict_residual =
            TimerManager::getManager()->getTimer("StaggeredStokesFACPreconditionerStrategy::restrictResidual()");
        t_prolong_error =
            TimerManager::getManager()->getTimer("StaggeredStokesFACPreconditionerStrategy::prolongError()");
        t_prolong_error_and_correct =
            TimerManager::getManager()->getTimer("StaggeredStokesFACPreconditionerStrategy::prolongErrorAndCorrect()");
        t_initialize_operator_state =
            TimerManager::getManager()->getTimer("StaggeredStokesFACPreconditionerStrategy::initializeOperatorState()");
        t_deallocate_operator_state = TimerManager::getManager()->getTimer(
            "StaggeredStokesFACPreconditionerStrategy::deallocateOperatorState()"););
    return;
} // StaggeredStokesFACPreconditionerStrategy

StaggeredStokesFACPreconditionerStrategy::~StaggeredStokesFACPreconditionerStrategy()
{
    if (d_is_initialized)
    {
        TBOX_ERROR(d_object_name << "::~StaggeredStokesFACPreconditionerStrategy()\n"
                                 << "  subclass must call deallocateOperatorState in subclass destructor"
                                 << std::endl);
    }
    delete d_default_U_bc_coef;
    d_default_U_bc_coef = NULL;
    delete d_default_P_bc_coef;
    d_default_P_bc_coef = NULL;
    return;
} // ~StaggeredStokesFACPreconditionerStrategy

void
StaggeredStokesFACPreconditionerStrategy::setVelocityPoissonSpecifications(const PoissonSpecifications& U_problem_coefs)
{
    d_U_problem_coefs = U_problem_coefs;
    return;
} // setVelocityPoissonSpecifications

void
StaggeredStokesFACPreconditionerStrategy::setComponentsHaveNullspace(const bool has_velocity_nullspace,
                                                                     const bool has_pressure_nullspace)
{
    d_has_velocity_nullspace = has_velocity_nullspace;
    d_has_pressure_nullspace = has_pressure_nullspace;

    return;
} // setComponentsHaveNullspace

void
StaggeredStokesFACPreconditionerStrategy::setPhysicalBcCoefs(const std::vector<RobinBcCoefStrategy<NDIM>*>& U_bc_coefs,
                                                             RobinBcCoefStrategy<NDIM>* P_bc_coef)
{
#if !defined(NDEBUG)
    TBOX_ASSERT(U_bc_coefs.size() == NDIM);
#endif
    for (unsigned int d = 0; d < NDIM; ++d)
    {
        if (U_bc_coefs[d])
        {
            d_U_bc_coefs[d] = U_bc_coefs[d];
        }
        else
        {
            d_U_bc_coefs[d] = d_default_U_bc_coef;
        }
    }

    if (P_bc_coef)
    {
        d_P_bc_coef = P_bc_coef;
    }
    else
    {
        d_P_bc_coef = d_default_P_bc_coef;
    }

    return;
} // setPhysicalBcCoefs

void
StaggeredStokesFACPreconditionerStrategy::setPhysicalBoundaryHelper(
    Pointer<StaggeredStokesPhysicalBoundaryHelper> bc_helper)
{
#if !defined(NDEBUG)
    TBOX_ASSERT(bc_helper);
#endif
    d_bc_helper = bc_helper;
    return;
} // setPhysicalBoundaryHelper

void
StaggeredStokesFACPreconditionerStrategy::setResetLevels(const int coarsest_ln, const int finest_ln)
{
#if !defined(NDEBUG)
    TBOX_ASSERT((coarsest_ln == -1 && finest_ln == -1) || (coarsest_ln >= 0 && finest_ln >= coarsest_ln));
#endif
    if (d_is_initialized)
    {
        d_coarsest_reset_ln = coarsest_ln;
        d_finest_reset_ln = finest_ln;
    }
    return;
} // setResetLevels

void
StaggeredStokesFACPreconditionerStrategy::setSmootherType(const std::string& smoother_type)
{
    if (d_is_initialized)
    {
        TBOX_ERROR(d_object_name << "::setSmootherType()\n"
                                 << "  cannot be called while operator state is initialized"
                                 << std::endl);
    }
    d_smoother_type = smoother_type;
    return;
} // setSmootherType

void
StaggeredStokesFACPreconditionerStrategy::setCoarseSolverType(const std::string& coarse_solver_type)
{
    if (d_is_initialized)
    {
        TBOX_ERROR(d_object_name << "::setCoarseSolverType():\n"
                                 << "  cannot be called while operator state is initialized"
                                 << std::endl);
    }
    if (d_coarse_solver_type != coarse_solver_type) d_coarse_solver.setNull();
    d_coarse_solver_type = coarse_solver_type;
    if (d_coarse_solver_type != "BLOCK_JACOBI" && !d_coarse_solver)
    {
        d_coarse_solver =
            StaggeredStokesSolverManager::getManager()->allocateSolver(d_coarse_solver_type,
                                                                       d_object_name + "::coarse_solver",
                                                                       d_coarse_solver_db,
                                                                       d_coarse_solver_default_options_prefix);
    }
    return;
} // setCoarseSolverType

void
StaggeredStokesFACPreconditionerStrategy::setCoarseSolverMaxIterations(int coarse_solver_max_iterations)
{
    d_coarse_solver_max_iterations = coarse_solver_max_iterations;
    return;
} // setCoarseSolverMaxIterations

void
StaggeredStokesFACPreconditionerStrategy::setCoarseSolverAbsoluteTolerance(double coarse_solver_abs_residual_tol)
{
    d_coarse_solver_abs_residual_tol = coarse_solver_abs_residual_tol;
    return;
} // setCoarseSolverAbsoluteTolerance

void
StaggeredStokesFACPreconditionerStrategy::setCoarseSolverRelativeTolerance(double coarse_solver_rel_residual_tol)
{
    d_coarse_solver_rel_residual_tol = coarse_solver_rel_residual_tol;
    return;
} // setCoarseSolverRelativeTolerance

void
StaggeredStokesFACPreconditionerStrategy::setProlongationMethods(const std::string& U_prolongation_method,
                                                                 const std::string& P_prolongation_method)
{
    if (d_is_initialized)
    {
        TBOX_ERROR(d_object_name << "::setProlongationMethods()\n"
                                 << "  cannot be called while operator state is initialized"
                                 << std::endl);
    }
    d_U_prolongation_method = U_prolongation_method;
    d_P_prolongation_method = P_prolongation_method;
    return;
} // setProlongationMethods

void
StaggeredStokesFACPreconditionerStrategy::setRestrictionMethods(const std::string& U_restriction_method,
                                                                const std::string& P_restriction_method)
{
    if (d_is_initialized)
    {
        TBOX_ERROR(d_object_name << "::setRestrictionMethods()\n"
                                 << "  cannot be called while operator state is initialized"
                                 << std::endl);
    }
    d_U_restriction_method = U_restriction_method;
    d_P_restriction_method = P_restriction_method;
    return;
} // setRestrictionMethods

void
StaggeredStokesFACPreconditionerStrategy::restrictResidual(const SAMRAIVectorReal<NDIM, double>& src,
                                                           SAMRAIVectorReal<NDIM, double>& dst,
                                                           int dst_ln)
{
    IBAMR_TIMER_START(t_restrict_residual);

    const int U_src_idx = src.getComponentDescriptorIndex(0);
    const int P_src_idx = src.getComponentDescriptorIndex(1);
    const std::pair<int, int> src_idxs = std::make_pair(U_src_idx, P_src_idx);

    const int U_dst_idx = dst.getComponentDescriptorIndex(0);
    const int P_dst_idx = dst.getComponentDescriptorIndex(1);
    const std::pair<int, int> dst_idxs = std::make_pair(U_dst_idx, P_dst_idx);

    if (U_src_idx != U_dst_idx)
    {
        HierarchySideDataOpsReal<NDIM, double> level_sc_data_ops(d_hierarchy, dst_ln, dst_ln);
        static const bool interior_only = false;
        level_sc_data_ops.copyData(U_dst_idx, U_src_idx, interior_only);
    }
    if (P_src_idx != P_dst_idx)
    {
        HierarchyCellDataOpsReal<NDIM, double> level_cc_data_ops(d_hierarchy, dst_ln, dst_ln);
        static const bool interior_only = false;
        level_cc_data_ops.copyData(P_dst_idx, P_src_idx, interior_only);
    }
    xeqScheduleRestriction(dst_idxs, src_idxs, dst_ln);

    IBAMR_TIMER_STOP(t_restrict_residual);
    return;
} // restrictResidual

void
StaggeredStokesFACPreconditionerStrategy::prolongError(const SAMRAIVectorReal<NDIM, double>& src,
                                                       SAMRAIVectorReal<NDIM, double>& dst,
                                                       int dst_ln)
{
    IBAMR_TIMER_START(t_prolong_error);

    const int U_src_idx = src.getComponentDescriptorIndex(0);
    const int P_src_idx = src.getComponentDescriptorIndex(1);
    const std::pair<int, int> src_idxs = std::make_pair(U_src_idx, P_src_idx);

    const int U_dst_idx = dst.getComponentDescriptorIndex(0);
    const int P_dst_idx = dst.getComponentDescriptorIndex(1);
    const std::pair<int, int> dst_idxs = std::make_pair(U_dst_idx, P_dst_idx);

    // Refine the correction from the coarse level src data directly into the
    // fine level error.
    xeqScheduleProlongation(dst_idxs, src_idxs, dst_ln);

    IBAMR_TIMER_STOP(t_prolong_error);
    return;
} // prolongError

void
StaggeredStokesFACPreconditionerStrategy::prolongErrorAndCorrect(const SAMRAIVectorReal<NDIM, double>& src,
                                                                 SAMRAIVectorReal<NDIM, double>& dst,
                                                                 int dst_ln)
{
    IBAMR_TIMER_START(t_prolong_error_and_correct);

    const int U_src_idx = src.getComponentDescriptorIndex(0);
    const int P_src_idx = src.getComponentDescriptorIndex(1);
    const std::pair<int, int> src_idxs = std::make_pair(U_src_idx, P_src_idx);

    const int U_dst_idx = dst.getComponentDescriptorIndex(0);
    const int P_dst_idx = dst.getComponentDescriptorIndex(1);

    const std::pair<int, int> scratch_idxs = std::make_pair(d_side_scratch_idx, d_cell_scratch_idx);

    // Prolong the correction from the coarse level src data into the fine level
    // scratch data and then correct the fine level dst data.
    static const bool interior_only = false;
    if (U_src_idx != U_dst_idx)
    {
        HierarchySideDataOpsReal<NDIM, double> level_sc_data_ops_coarse(d_hierarchy, dst_ln - 1, dst_ln - 1);
        level_sc_data_ops_coarse.add(U_dst_idx, U_dst_idx, U_src_idx, interior_only);
    }
    if (P_src_idx != P_dst_idx)
    {
        HierarchyCellDataOpsReal<NDIM, double> level_cc_data_ops_coarse(d_hierarchy, dst_ln - 1, dst_ln - 1);
        level_cc_data_ops_coarse.add(P_dst_idx, P_dst_idx, P_src_idx, interior_only);
    }
    xeqScheduleProlongation(scratch_idxs, src_idxs, dst_ln);
    HierarchySideDataOpsReal<NDIM, double> level_sc_data_ops_fine(d_hierarchy, dst_ln, dst_ln);
    level_sc_data_ops_fine.add(U_dst_idx, U_dst_idx, d_side_scratch_idx, interior_only);
    HierarchyCellDataOpsReal<NDIM, double> level_cc_data_ops_fine(d_hierarchy, dst_ln, dst_ln);
    level_cc_data_ops_fine.add(P_dst_idx, P_dst_idx, d_cell_scratch_idx, interior_only);

    IBAMR_TIMER_STOP(t_prolong_error_and_correct);
    return;
} // prolongErrorAndCorrect

bool
StaggeredStokesFACPreconditionerStrategy::solveCoarsestLevel(SAMRAIVectorReal<NDIM, double>& error,
                                                             const SAMRAIVectorReal<NDIM, double>& residual,
                                                             int coarsest_ln)
{
#if !defined(NDEBUG)
    TBOX_ASSERT(coarsest_ln == d_coarsest_ln);
#endif
    if (!d_coarse_solver)
    {
#if !defined(NDEBUG)
        TBOX_ASSERT(d_coarse_solver_type == "BLOCK_JACOBI");
#endif
        smoothError(error, residual, coarsest_ln, d_coarse_solver_max_iterations, false, false);
    }
    else
    {
        d_coarse_solver->setSolutionTime(d_solution_time);
        d_coarse_solver->setTimeInterval(d_current_time, d_new_time);
        d_coarse_solver->setMaxIterations(d_coarse_solver_max_iterations);
        d_coarse_solver->setAbsoluteTolerance(d_coarse_solver_abs_residual_tol);
        d_coarse_solver->setRelativeTolerance(d_coarse_solver_rel_residual_tol);
        d_coarse_solver->setComponentsHaveNullspace(d_has_velocity_nullspace, d_has_pressure_nullspace);
        LinearSolver* p_coarse_solver = dynamic_cast<LinearSolver*>(d_coarse_solver.getPointer());

        if (p_coarse_solver)
        {
            bool initial_guess_nonzero = true;
            PETScKrylovLinearSolver* p_petsc_solver = dynamic_cast<PETScKrylovLinearSolver*>(p_coarse_solver);
            PETScLevelSolver* p_petsc_level_solver = dynamic_cast<PETScLevelSolver*>(p_coarse_solver);
            if (p_petsc_solver || p_petsc_level_solver)
            {
                const KSP& petsc_ksp =
                    p_petsc_solver ? p_petsc_solver->getPETScKSP() : p_petsc_level_solver->getPETScKSP();
                KSPType ksp_type;
                KSPGetType(petsc_ksp, &ksp_type);

                if (!strcmp(ksp_type, "preonly")) initial_guess_nonzero = false;
            }
            p_coarse_solver->setInitialGuessNonzero(initial_guess_nonzero);
        }

        d_coarse_solver->solveSystem(*getLevelSAMRAIVectorReal(error, d_coarsest_ln),
                                     *getLevelSAMRAIVectorReal(residual, d_coarsest_ln));
    }
    return true;
} // solveCoarsestLevel

void
StaggeredStokesFACPreconditionerStrategy::computeResidual(SAMRAIVectorReal<NDIM, double>& residual,
                                                          const SAMRAIVectorReal<NDIM, double>& solution,
                                                          const SAMRAIVectorReal<NDIM, double>& rhs,
                                                          int coarsest_level_num,
                                                          int finest_level_num)
{
    const int U_res_idx = residual.getComponentDescriptorIndex(0);
    const int U_sol_idx = solution.getComponentDescriptorIndex(0);
    const int U_rhs_idx = rhs.getComponentDescriptorIndex(0);

    const Pointer<SideVariable<NDIM, double> > U_res_sc_var = residual.getComponentVariable(0);
    const Pointer<SideVariable<NDIM, double> > U_sol_sc_var = solution.getComponentVariable(0);
    const Pointer<SideVariable<NDIM, double> > U_rhs_sc_var = rhs.getComponentVariable(0);

    const int P_res_idx = residual.getComponentDescriptorIndex(1);
    const int P_sol_idx = solution.getComponentDescriptorIndex(1);
    const int P_rhs_idx = rhs.getComponentDescriptorIndex(1);

    const Pointer<CellVariable<NDIM, double> > P_res_cc_var = residual.getComponentVariable(1);
    const Pointer<CellVariable<NDIM, double> > P_sol_cc_var = solution.getComponentVariable(1);
    const Pointer<CellVariable<NDIM, double> > P_rhs_cc_var = rhs.getComponentVariable(1);

    // Fill ghost-cell values.
    typedef HierarchyGhostCellInterpolation::InterpolationTransactionComponent InterpolationTransactionComponent;
    Pointer<VariableFillPattern<NDIM> > sc_fill_pattern = new SideNoCornersFillPattern(d_gcw, false, false, true);
    Pointer<VariableFillPattern<NDIM> > cc_fill_pattern = new CellNoCornersFillPattern(d_gcw, false, false, true);
    InterpolationTransactionComponent U_scratch_component(U_sol_idx,
                                                          DATA_REFINE_TYPE,
                                                          USE_CF_INTERPOLATION,
                                                          DATA_COARSEN_TYPE,
                                                          BDRY_EXTRAP_TYPE,
                                                          CONSISTENT_TYPE_2_BDRY,
                                                          d_U_bc_coefs,
                                                          sc_fill_pattern);
    InterpolationTransactionComponent P_scratch_component(P_sol_idx,
                                                          DATA_REFINE_TYPE,
                                                          USE_CF_INTERPOLATION,
                                                          DATA_COARSEN_TYPE,
                                                          BDRY_EXTRAP_TYPE,
                                                          CONSISTENT_TYPE_2_BDRY,
                                                          d_P_bc_coef,
                                                          cc_fill_pattern);
    std::vector<InterpolationTransactionComponent> U_P_components(2);
    U_P_components[0] = U_scratch_component;
    U_P_components[1] = P_scratch_component;
    if (!d_level_bdry_fill_ops[finest_level_num])
    {
        d_level_bdry_fill_ops[finest_level_num] = new HierarchyGhostCellInterpolation();
        d_level_bdry_fill_ops[finest_level_num]->initializeOperatorState(
            U_P_components, d_hierarchy, coarsest_level_num, finest_level_num);
    }
    else
    {
        d_level_bdry_fill_ops[finest_level_num]->resetTransactionComponents(U_P_components);
    }
    d_level_bdry_fill_ops[finest_level_num]->setHomogeneousBc(true);
    d_level_bdry_fill_ops[finest_level_num]->fillData(d_new_time);

    InterpolationTransactionComponent default_U_scratch_component(d_solution->getComponentDescriptorIndex(0),
                                                                  DATA_REFINE_TYPE,
                                                                  USE_CF_INTERPOLATION,
                                                                  DATA_COARSEN_TYPE,
                                                                  BDRY_EXTRAP_TYPE,
                                                                  CONSISTENT_TYPE_2_BDRY,
                                                                  d_U_bc_coefs,
                                                                  sc_fill_pattern);

    InterpolationTransactionComponent default_P_scratch_component(d_solution->getComponentDescriptorIndex(1),
                                                                  DATA_REFINE_TYPE,
                                                                  USE_CF_INTERPOLATION,
                                                                  DATA_COARSEN_TYPE,
                                                                  BDRY_EXTRAP_TYPE,
                                                                  CONSISTENT_TYPE_2_BDRY,
                                                                  d_P_bc_coef,
                                                                  cc_fill_pattern);
    std::vector<InterpolationTransactionComponent> default_U_P_components(2);
    default_U_P_components[0] = default_U_scratch_component;
    default_U_P_components[1] = default_P_scratch_component;
    d_level_bdry_fill_ops[finest_level_num]->resetTransactionComponents(default_U_P_components);

    // Compute the residual, r = f - A*u.
    if (!d_level_math_ops[finest_level_num])
    {
        std::ostringstream stream;
        stream << d_object_name << "::level_math_ops_" << finest_level_num;
        d_level_math_ops[finest_level_num] =
            new HierarchyMathOps(stream.str(), d_hierarchy, coarsest_level_num, finest_level_num);
    }
    d_level_math_ops[finest_level_num]->grad(U_res_idx,
                                             U_res_sc_var,
                                             /*cf_bdry_synch*/ true,
                                             1.0,
                                             P_sol_idx,
                                             P_sol_cc_var,
                                             NULL,
                                             d_new_time);
    d_level_math_ops[finest_level_num]->laplace(U_res_idx,
                                                U_res_sc_var,
                                                d_U_problem_coefs,
                                                U_sol_idx,
                                                U_sol_sc_var,
                                                NULL,
                                                d_new_time,
                                                1.0,
                                                U_res_idx,
                                                U_res_sc_var);
    HierarchySideDataOpsReal<NDIM, double> level_sc_data_ops(d_hierarchy, coarsest_level_num, finest_level_num);
    level_sc_data_ops.axpy(U_res_idx, -1.0, U_res_idx, U_rhs_idx, false);
    d_level_math_ops[finest_level_num]->div(P_res_idx,
                                            P_res_cc_var,
                                            -1.0,
                                            U_sol_idx,
                                            U_sol_sc_var,
                                            NULL,
                                            d_new_time,
                                            /*cf_bdry_synch*/ true);
    HierarchyCellDataOpsReal<NDIM, double> level_cc_data_ops(d_hierarchy, coarsest_level_num, finest_level_num);
    level_cc_data_ops.axpy(P_res_idx, -1.0, P_res_idx, P_rhs_idx, false);
    return;
} // computeResidual

void
StaggeredStokesFACPreconditionerStrategy::initializeOperatorState(const SAMRAIVectorReal<NDIM, double>& solution,
                                                                  const SAMRAIVectorReal<NDIM, double>& rhs)
{
    IBAMR_TIMER_START(t_initialize_operator_state);

    d_in_initialize_operator_state = true;

    // Cache the level range to be reset.
    //
    // NOTE: We cannot use d_coarsest_reset_ln and d_finest_reset_ln since those
    // values are reset by deallocateOperatorState().
    const int coarsest_reset_ln =
        (d_coarsest_reset_ln != -1 && d_finest_reset_ln != -1 ? d_coarsest_reset_ln :
                                                                solution.getCoarsestLevelNumber());
    const int finest_reset_ln =
        (d_coarsest_reset_ln != -1 && d_finest_reset_ln != -1 ? d_finest_reset_ln : solution.getFinestLevelNumber());

    // Deallocate the solver state if the solver is already initialized.
    if (d_is_initialized) deallocateOperatorState();

    // Setup solution and rhs vectors.
    d_solution = solution.cloneVector(solution.getName());
    d_rhs = rhs.cloneVector(rhs.getName());

    // Reset the hierarchy configuration.
    d_hierarchy = solution.getPatchHierarchy();
    d_coarsest_ln = solution.getCoarsestLevelNumber();
    d_finest_ln = solution.getFinestLevelNumber();

    // Setup boundary condition handling objects.
    d_U_bc_op = new CartSideRobinPhysBdryOp(d_side_scratch_idx, d_U_bc_coefs, false);
    d_P_bc_op = new CartCellRobinPhysBdryOp(d_cell_scratch_idx, d_P_bc_coef, false);
    d_U_cf_bdry_op = new CartSideDoubleQuadraticCFInterpolation();
    d_P_cf_bdry_op = new CartCellDoubleQuadraticCFInterpolation();
    d_U_op_stencil_fill_pattern = new SideNoCornersFillPattern(d_gcw, false, false, false);
    d_P_op_stencil_fill_pattern = new CellNoCornersFillPattern(d_gcw, false, false, false);
    d_U_synch_fill_pattern = new SideSynchCopyFillPattern();

    // Initialize the coarse level solvers when needed.
    if (coarsest_reset_ln == d_coarsest_ln && d_coarse_solver_type != "BLOCK_JACOBI")
    {
        // Note that since the coarse level solver is solving for the error, it
        // must always employ homogeneous boundary conditions.
        d_coarse_solver->setSolutionTime(d_solution_time);
        d_coarse_solver->setTimeInterval(d_current_time, d_new_time);
        d_coarse_solver->setVelocityPoissonSpecifications(d_U_problem_coefs);
        d_coarse_solver->setPhysicalBcCoefs(d_U_bc_coefs, d_P_bc_coef);
        d_coarse_solver->setPhysicalBoundaryHelper(d_bc_helper);
        d_coarse_solver->setHomogeneousBc(true);
        d_coarse_solver->setComponentsHaveNullspace(d_has_velocity_nullspace, d_has_pressure_nullspace);
        d_coarse_solver->initializeSolverState(*getLevelSAMRAIVectorReal(*d_solution, d_coarsest_ln),
                                               *getLevelSAMRAIVectorReal(*d_rhs, d_coarsest_ln));
    }

    // Perform implementation-specific initialization.
    initializeOperatorStateSpecialized(solution, rhs, coarsest_reset_ln, finest_reset_ln);

    // Setup level operators.
    d_level_bdry_fill_ops.resize(d_finest_ln + 1, NULL);
    d_level_math_ops.resize(d_finest_ln + 1, NULL);
    for (int ln = std::max(d_coarsest_ln, coarsest_reset_ln); ln <= finest_reset_ln; ++ln)
    {
        d_level_bdry_fill_ops[ln].setNull();
        d_level_math_ops[ln].setNull();
    }

    // Allocate scratch data.
    for (int ln = std::max(d_coarsest_ln, coarsest_reset_ln); ln <= finest_reset_ln; ++ln)
    {
        Pointer<PatchLevel<NDIM> > level = d_hierarchy->getPatchLevel(ln);
        if (!level->checkAllocated(d_side_scratch_idx)) level->allocatePatchData(d_side_scratch_idx);
        if (!level->checkAllocated(d_cell_scratch_idx)) level->allocatePatchData(d_cell_scratch_idx);
    }

    // Get the transfer operators.
    Pointer<CartesianGridGeometry<NDIM> > geometry = d_hierarchy->getGridGeometry();
    IBAMR_DO_ONCE(geometry->addSpatialCoarsenOperator(new CartSideDoubleCubicCoarsen());
                  geometry->addSpatialCoarsenOperator(new CartCellDoubleCubicCoarsen()););
    VariableDatabase<NDIM>* var_db = VariableDatabase<NDIM>::getDatabase();
    Pointer<Variable<NDIM> > var;

    var_db->mapIndexToVariable(d_side_scratch_idx, var);
    d_U_prolongation_refine_operator = geometry->lookupRefineOperator(var, d_U_prolongation_method);

    d_U_cf_bdry_op->setConsistentInterpolationScheme(false);
    d_U_cf_bdry_op->setPatchDataIndex(d_side_scratch_idx);
    d_U_cf_bdry_op->setPatchHierarchy(d_hierarchy);

    var_db->mapIndexToVariable(d_cell_scratch_idx, var);
    d_P_prolongation_refine_operator = geometry->lookupRefineOperator(var, d_P_prolongation_method);

    d_P_cf_bdry_op->setConsistentInterpolationScheme(false);
    d_P_cf_bdry_op->setPatchDataIndex(d_cell_scratch_idx);
    d_P_cf_bdry_op->setPatchHierarchy(d_hierarchy);

    var_db->mapIndexToVariable(d_side_scratch_idx, var);
    d_U_restriction_coarsen_operator = geometry->lookupCoarsenOperator(var, d_U_restriction_method);

    var_db->mapIndexToVariable(d_cell_scratch_idx, var);
    d_P_restriction_coarsen_operator = geometry->lookupCoarsenOperator(var, d_P_restriction_method);

    // Make space for saving communication schedules.  There is no need to
    // delete the old schedules first because we have deallocated the solver
    // state above.
    std::vector<RefinePatchStrategy<NDIM>*> prolongation_refine_patch_strategies;
    prolongation_refine_patch_strategies.push_back(d_U_cf_bdry_op);
    prolongation_refine_patch_strategies.push_back(d_P_cf_bdry_op);
    prolongation_refine_patch_strategies.push_back(d_U_bc_op);
    prolongation_refine_patch_strategies.push_back(d_P_bc_op);
    d_prolongation_refine_patch_strategy = new RefinePatchStrategySet(
        prolongation_refine_patch_strategies.begin(), prolongation_refine_patch_strategies.end(), false);

    d_prolongation_refine_schedules.resize(d_finest_ln + 1);
    d_restriction_coarsen_schedules.resize(d_finest_ln + 1);
    d_ghostfill_nocoarse_refine_schedules.resize(d_finest_ln + 1);
    d_synch_refine_schedules.resize(d_finest_ln + 1);

    d_prolongation_refine_algorithm = new RefineAlgorithm<NDIM>();
    d_restriction_coarsen_algorithm = new CoarsenAlgorithm<NDIM>();
    d_ghostfill_nocoarse_refine_algorithm = new RefineAlgorithm<NDIM>();
    d_synch_refine_algorithm = new RefineAlgorithm<NDIM>();

    d_prolongation_refine_algorithm->registerRefine(d_side_scratch_idx,
                                                    solution.getComponentDescriptorIndex(0),
                                                    d_side_scratch_idx,
                                                    d_U_prolongation_refine_operator,
                                                    d_U_op_stencil_fill_pattern);
    d_prolongation_refine_algorithm->registerRefine(d_cell_scratch_idx,
                                                    solution.getComponentDescriptorIndex(1),
                                                    d_cell_scratch_idx,
                                                    d_P_prolongation_refine_operator,
                                                    d_P_op_stencil_fill_pattern);

    d_restriction_coarsen_algorithm->registerCoarsen(
        d_side_scratch_idx, rhs.getComponentDescriptorIndex(0), d_U_restriction_coarsen_operator);
    d_restriction_coarsen_algorithm->registerCoarsen(
        d_cell_scratch_idx, rhs.getComponentDescriptorIndex(1), d_P_restriction_coarsen_operator);

    d_ghostfill_nocoarse_refine_algorithm->registerRefine(solution.getComponentDescriptorIndex(0),
                                                          solution.getComponentDescriptorIndex(0),
                                                          solution.getComponentDescriptorIndex(0),
                                                          Pointer<RefineOperator<NDIM> >(),
                                                          d_U_op_stencil_fill_pattern);
    d_ghostfill_nocoarse_refine_algorithm->registerRefine(solution.getComponentDescriptorIndex(1),
                                                          solution.getComponentDescriptorIndex(1),
                                                          solution.getComponentDescriptorIndex(1),
                                                          Pointer<RefineOperator<NDIM> >(),
                                                          d_P_op_stencil_fill_pattern);

    d_synch_refine_algorithm->registerRefine(solution.getComponentDescriptorIndex(0),
                                             solution.getComponentDescriptorIndex(0),
                                             solution.getComponentDescriptorIndex(0),
                                             Pointer<RefineOperator<NDIM> >(),
                                             d_U_synch_fill_pattern);

    std::vector<RefinePatchStrategy<NDIM>*> bc_op_ptrs(2);
    bc_op_ptrs[0] = d_U_bc_op;
    bc_op_ptrs[1] = d_P_bc_op;
    d_U_P_bc_op = new RefinePatchStrategySet(bc_op_ptrs.begin(), bc_op_ptrs.end(), false);

    for (int dst_ln = d_coarsest_ln + 1; dst_ln <= d_finest_ln; ++dst_ln)
    {
        d_prolongation_refine_schedules[dst_ln] =
            d_prolongation_refine_algorithm->createSchedule(d_hierarchy->getPatchLevel(dst_ln),
                                                            Pointer<PatchLevel<NDIM> >(),
                                                            dst_ln - 1,
                                                            d_hierarchy,
                                                            d_prolongation_refine_patch_strategy.getPointer());

        d_ghostfill_nocoarse_refine_schedules[dst_ln] =
            d_ghostfill_nocoarse_refine_algorithm->createSchedule(d_hierarchy->getPatchLevel(dst_ln), d_U_P_bc_op);

        d_synch_refine_schedules[dst_ln] = d_synch_refine_algorithm->createSchedule(d_hierarchy->getPatchLevel(dst_ln));
    }

    d_ghostfill_nocoarse_refine_schedules[d_coarsest_ln] =
        d_ghostfill_nocoarse_refine_algorithm->createSchedule(d_hierarchy->getPatchLevel(d_coarsest_ln), d_U_P_bc_op);

    d_synch_refine_schedules[d_coarsest_ln] =
        d_synch_refine_algorithm->createSchedule(d_hierarchy->getPatchLevel(d_coarsest_ln));

    for (int dst_ln = d_coarsest_ln; dst_ln < d_finest_ln; ++dst_ln)
    {
        d_restriction_coarsen_schedules[dst_ln] = d_restriction_coarsen_algorithm->createSchedule(
            d_hierarchy->getPatchLevel(dst_ln), d_hierarchy->getPatchLevel(dst_ln + 1));
    }

    // Indicate that the operator is initialized.
    d_is_initialized = true;
    d_in_initialize_operator_state = false;

    IBAMR_TIMER_STOP(t_initialize_operator_state);
    return;
} // initializeOperatorState

void
StaggeredStokesFACPreconditionerStrategy::deallocateOperatorState()
{
    if (!d_is_initialized) return;

    IBAMR_TIMER_START(t_deallocate_operator_state);

    const int coarsest_reset_ln =
        (d_in_initialize_operator_state && (d_coarsest_reset_ln != -1) && (d_finest_reset_ln != -1)) ?
            d_coarsest_reset_ln :
            d_coarsest_ln;
    const int finest_reset_ln =
        (d_in_initialize_operator_state && (d_coarsest_reset_ln != -1) && (d_finest_reset_ln != -1)) ?
            d_finest_reset_ln :
            d_finest_ln;
    deallocateOperatorStateSpecialized(coarsest_reset_ln, finest_reset_ln);

    // Deallocate scratch data.
    for (int ln = coarsest_reset_ln; ln <= std::min(d_finest_ln, finest_reset_ln); ++ln)
    {
        Pointer<PatchLevel<NDIM> > level = d_hierarchy->getPatchLevel(ln);
        if (level->checkAllocated(d_side_scratch_idx)) level->deallocatePatchData(d_side_scratch_idx);
        if (level->checkAllocated(d_cell_scratch_idx)) level->deallocatePatchData(d_cell_scratch_idx);
    }

    // Delete the solution and rhs vectors.
    d_solution->resetLevels(d_solution->getCoarsestLevelNumber(),
                            std::min(d_solution->getFinestLevelNumber(), d_hierarchy->getFinestLevelNumber()));
    d_solution->freeVectorComponents();
    d_solution.setNull();

    d_rhs->resetLevels(d_rhs->getCoarsestLevelNumber(),
                       std::min(d_rhs->getFinestLevelNumber(), d_hierarchy->getFinestLevelNumber()));
    d_rhs->freeVectorComponents();
    d_rhs.setNull();

    // Only fully deallocate operator data when we are not reinitializing the
    // operator.
    if (!d_in_initialize_operator_state)
    {
        d_hierarchy.setNull();
        d_coarsest_ln = -1;
        d_finest_ln = -1;

        d_level_bdry_fill_ops.clear();
        d_level_math_ops.clear();

        if (d_coarse_solver) d_coarse_solver->deallocateSolverState();

        d_U_prolongation_refine_operator.setNull();
        d_P_prolongation_refine_operator.setNull();
        d_prolongation_refine_patch_strategy.setNull();
        d_prolongation_refine_algorithm.setNull();
        d_prolongation_refine_schedules.resize(0);

        d_U_restriction_coarsen_operator.setNull();
        d_P_restriction_coarsen_operator.setNull();
        d_restriction_coarsen_algorithm.setNull();
        d_restriction_coarsen_schedules.resize(0);

        d_ghostfill_nocoarse_refine_algorithm.setNull();
        d_ghostfill_nocoarse_refine_schedules.resize(0);

        d_synch_refine_algorithm.setNull();
        d_synch_refine_schedules.resize(0);
    }

    delete d_U_P_bc_op;

    // Clear the "reset level" range.
    d_coarsest_reset_ln = -1;
    d_finest_reset_ln = -1;

    // Indicate that the operator is not initialized.
    d_is_initialized = false;

    IBAMR_TIMER_STOP(t_deallocate_operator_state);
    return;
} // deallocateOperatorState

void
StaggeredStokesFACPreconditionerStrategy::allocateScratchData()
{
    if (d_solution) d_solution->allocateVectorData();
    if (d_rhs) d_rhs->allocateVectorData();
    return;
}

void
StaggeredStokesFACPreconditionerStrategy::deallocateScratchData()
{
    if (d_solution) d_solution->deallocateVectorData();
    if (d_rhs) d_rhs->deallocateVectorData();
    return;
}

/////////////////////////////// PROTECTED ////////////////////////////////////

void
StaggeredStokesFACPreconditionerStrategy::xeqScheduleProlongation(const std::pair<int, int>& dst_idxs,
                                                                  const std::pair<int, int>& src_idxs,
                                                                  const int dst_ln)
{
    const int U_dst_idx = dst_idxs.first;
    const int U_src_idx = src_idxs.first;
    d_U_bc_op->setPatchDataIndex(U_dst_idx);
    d_U_bc_op->setHomogeneousBc(true);
    d_U_cf_bdry_op->setPatchDataIndex(U_dst_idx);

    const int P_dst_idx = dst_idxs.second;
    const int P_src_idx = src_idxs.second;
    d_P_bc_op->setPatchDataIndex(P_dst_idx);
    d_P_bc_op->setHomogeneousBc(true);
    d_P_cf_bdry_op->setPatchDataIndex(P_dst_idx);

    RefineAlgorithm<NDIM> refine_alg;
    refine_alg.registerRefine(
        U_dst_idx, U_src_idx, U_dst_idx, d_U_prolongation_refine_operator, d_U_op_stencil_fill_pattern);
    refine_alg.registerRefine(
        P_dst_idx, P_src_idx, P_dst_idx, d_P_prolongation_refine_operator, d_P_op_stencil_fill_pattern);
    refine_alg.resetSchedule(d_prolongation_refine_schedules[dst_ln]);
    d_prolongation_refine_schedules[dst_ln]->fillData(d_new_time);
    d_prolongation_refine_algorithm->resetSchedule(d_prolongation_refine_schedules[dst_ln]);
    return;
} // xeqScheduleProlongation

void
StaggeredStokesFACPreconditionerStrategy::xeqScheduleRestriction(const std::pair<int, int>& dst_idxs,
                                                                 const std::pair<int, int>& src_idxs,
                                                                 const int dst_ln)
{
    const int U_dst_idx = dst_idxs.first;
    const int U_src_idx = src_idxs.first;

    const int P_dst_idx = dst_idxs.second;
    const int P_src_idx = src_idxs.second;

    CoarsenAlgorithm<NDIM> coarsen_alg;
    coarsen_alg.registerCoarsen(U_dst_idx, U_src_idx, d_U_restriction_coarsen_operator);
    coarsen_alg.registerCoarsen(P_dst_idx, P_src_idx, d_P_restriction_coarsen_operator);
    coarsen_alg.resetSchedule(d_restriction_coarsen_schedules[dst_ln]);
    d_restriction_coarsen_schedules[dst_ln]->coarsenData();
    d_restriction_coarsen_algorithm->resetSchedule(d_restriction_coarsen_schedules[dst_ln]);
    return;
} // xeqScheduleRestriction

void
StaggeredStokesFACPreconditionerStrategy::xeqScheduleGhostFillNoCoarse(const std::pair<int, int>& dst_idxs,
                                                                       const int dst_ln)
{
    const int U_dst_idx = dst_idxs.first;
    d_U_bc_op->setPatchDataIndex(U_dst_idx);
    d_U_bc_op->setHomogeneousBc(true);

    const int P_dst_idx = dst_idxs.second;
    d_P_bc_op->setPatchDataIndex(P_dst_idx);
    d_P_bc_op->setHomogeneousBc(true);

    RefineAlgorithm<NDIM> refine_alg;
    refine_alg.registerRefine(
        U_dst_idx, U_dst_idx, U_dst_idx, Pointer<RefineOperator<NDIM> >(), d_U_op_stencil_fill_pattern);
    refine_alg.registerRefine(
        P_dst_idx, P_dst_idx, P_dst_idx, Pointer<RefineOperator<NDIM> >(), d_P_op_stencil_fill_pattern);
    refine_alg.resetSchedule(d_ghostfill_nocoarse_refine_schedules[dst_ln]);
    d_ghostfill_nocoarse_refine_schedules[dst_ln]->fillData(d_new_time);
    d_ghostfill_nocoarse_refine_algorithm->resetSchedule(d_ghostfill_nocoarse_refine_schedules[dst_ln]);
    return;
} // xeqScheduleGhostFillNoCoarse

void
StaggeredStokesFACPreconditionerStrategy::xeqScheduleDataSynch(const int U_dst_idx, const int dst_ln)
{
    RefineAlgorithm<NDIM> refine_alg;
    refine_alg.registerRefine(
        U_dst_idx, U_dst_idx, U_dst_idx, Pointer<RefineOperator<NDIM> >(), d_U_synch_fill_pattern);
    refine_alg.resetSchedule(d_synch_refine_schedules[dst_ln]);
    d_synch_refine_schedules[dst_ln]->fillData(d_new_time);
    d_synch_refine_algorithm->resetSchedule(d_synch_refine_schedules[dst_ln]);
    return;
} // xeqScheduleDataSynch

/////////////////////////////// PRIVATE //////////////////////////////////////

//////////////////////////////////////////////////////////////////////////////

} // namespace IBTK

//////////////////////////////////////////////////////////////////////////////<|MERGE_RESOLUTION|>--- conflicted
+++ resolved
@@ -154,11 +154,7 @@
       d_U_restriction_method("CONSERVATIVE_COARSEN"),
       d_P_restriction_method("CONSERVATIVE_COARSEN"),
       d_coarse_solver_type("BLOCK_JACOBI"),
-<<<<<<< HEAD
-      d_coarse_solver_default_options_prefix(default_options_prefix + "_coarse"),
-=======
       d_coarse_solver_default_options_prefix(default_options_prefix + "level_0_"),
->>>>>>> a9f86e58
       d_coarse_solver_rel_residual_tol(1.0e-5),
       d_coarse_solver_abs_residual_tol(1.0e-50),
       d_coarse_solver_max_iterations(10),
