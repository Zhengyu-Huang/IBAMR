// Filename: AdvDiffHierarchyIntegrator.cpp
// Created on 21 May 2012 by Boyce Griffith
//
// Copyright (c) 2002-2017, Boyce Griffith
// All rights reserved.
//
// Redistribution and use in source and binary forms, with or without
// modification, are permitted provided that the following conditions are met:
//
//    * Redistributions of source code must retain the above copyright notice,
//      this list of conditions and the following disclaimer.
//
//    * Redistributions in binary form must reproduce the above copyright
//      notice, this list of conditions and the following disclaimer in the
//      documentation and/or other materials provided with the distribution.
//
//    * Neither the name of The University of North Carolina nor the names of
//      its contributors may be used to endorse or promote products derived from
//      this software without specific prior written permission.
//
// THIS SOFTWARE IS PROVIDED BY THE COPYRIGHT HOLDERS AND CONTRIBUTORS "AS IS"
// AND ANY EXPRESS OR IMPLIED WARRANTIES, INCLUDING, BUT NOT LIMITED TO, THE
// IMPLIED WARRANTIES OF MERCHANTABILITY AND FITNESS FOR A PARTICULAR PURPOSE
// ARE DISCLAIMED. IN NO EVENT SHALL THE COPYRIGHT HOLDER OR CONTRIBUTORS BE
// LIABLE FOR ANY DIRECT, INDIRECT, INCIDENTAL, SPECIAL, EXEMPLARY, OR
// CONSEQUENTIAL DAMAGES (INCLUDING, BUT NOT LIMITED TO, PROCUREMENT OF
// SUBSTITUTE GOODS OR SERVICES; LOSS OF USE, DATA, OR PROFITS; OR BUSINESS
// INTERRUPTION) HOWEVER CAUSED AND ON ANY THEORY OF LIABILITY, WHETHER IN
// CONTRACT, STRICT LIABILITY, OR TORT (INCLUDING NEGLIGENCE OR OTHERWISE)
// ARISING IN ANY WAY OUT OF THE USE OF THIS SOFTWARE, EVEN IF ADVISED OF THE
// POSSIBILITY OF SUCH DAMAGE.

/////////////////////////////// INCLUDES /////////////////////////////////////

#include <stddef.h>
#include <algorithm>
#include <deque>
#include <iterator>
#include <limits>
#include <map>
#include <ostream>
#include <string>
#include <utility>
#include <vector>

#include "BasePatchHierarchy.h"
#include "Box.h"
#include "CartesianGridGeometry.h"
#include "CartesianPatchGeometry.h"
#include "CellDataFactory.h"
#include "CellVariable.h"
#include "CoarsenAlgorithm.h"
#include "CoarsenOperator.h"
#include "FaceData.h"
#include "FaceVariable.h"
#include "GriddingAlgorithm.h"
#include "HierarchyCellDataOpsReal.h"
#include "HierarchyDataOpsManager.h"
#include "HierarchyDataOpsReal.h"
#include "HierarchySideDataOpsReal.h"
#include "IBAMR_config.h"
#include "Index.h"
#include "IntVector.h"
#include "MultiblockDataTranslator.h"
#include "Patch.h"
#include "PatchHierarchy.h"
#include "PatchLevel.h"
#include "SAMRAIVectorReal.h"
#include "SideDataFactory.h"
#include "SideVariable.h"
#include "Variable.h"
#include "VariableContext.h"
#include "VariableDatabase.h"
#include "VisItDataWriter.h"
#include "ibamr/AdvDiffHierarchyIntegrator.h"
#include "ibamr/ibamr_enums.h"
#include "ibamr/ibamr_utilities.h"
#include "ibamr/namespaces.h" // IWYU pragma: keep
#include "ibtk/CCLaplaceOperator.h"
#include "ibtk/CCPoissonSolverManager.h"
#include "ibtk/CartGridFunction.h"
#include "ibtk/CartGridFunctionSet.h"
#include "ibtk/HierarchyGhostCellInterpolation.h"
#include "ibtk/HierarchyIntegrator.h"
#include "ibtk/HierarchyMathOps.h"
#include "ibtk/LaplaceOperator.h"
#include "ibtk/PoissonSolver.h"
#include "tbox/Database.h"
#include "tbox/MathUtilities.h"
#include "tbox/MemoryDatabase.h"
#include "tbox/PIO.h"
#include "tbox/Pointer.h"
#include "tbox/RestartManager.h"
#include "tbox/Utilities.h"

namespace SAMRAI
{
namespace solv
{
template <int DIM>
class RobinBcCoefStrategy;
} // namespace solv
} // namespace SAMRAI

// FORTRAN ROUTINES
#if (NDIM == 2)
#define ADVECT_STABLEDT_FC IBAMR_FC_FUNC_(advect_stabledt2d, ADVECT_STABLEDT2D)
#endif

#if (NDIM == 3)
#define ADVECT_STABLEDT_FC IBAMR_FC_FUNC_(advect_stabledt3d, ADVECT_STABLEDT3D)
#endif

extern "C" {
void ADVECT_STABLEDT_FC(const double*,
#if (NDIM == 2)
                        const int&,
                        const int&,
                        const int&,
                        const int&,
                        const int&,
                        const int&,
                        const double*,
                        const double*,
#endif
#if (NDIM == 3)
                        const int&,
                        const int&,
                        const int&,
                        const int&,
                        const int&,
                        const int&,
                        const int&,
                        const int&,
                        const int&,
                        const double*,
                        const double*,
                        const double*,
#endif
                        double&);
}

/////////////////////////////// NAMESPACE ////////////////////////////////////

namespace IBAMR
{
/////////////////////////////// STATIC ///////////////////////////////////////

namespace
{
// Number of ghosts cells used for each variable quantity.
static const int CELLG = 1;
static const int FACEG = 1;

// Types of refining and coarsening to perform prior to setting coarse-fine
// boundary and physical boundary ghost cell values.
static const std::string DATA_REFINE_TYPE = "NONE";
static const bool USE_CF_INTERPOLATION = true;
static const std::string DATA_COARSEN_TYPE = "CUBIC_COARSEN";

// Type of extrapolation to use at physical boundaries.
static const std::string BDRY_EXTRAP_TYPE = "LINEAR";

// Whether to enforce consistent interpolated values at Type 2 coarse-fine
// interface ghost cells.
static const bool CONSISTENT_TYPE_2_BDRY = false;

// Version of AdvDiffHierarchyIntegrator restart file data.
static const int ADV_DIFF_HIERARCHY_INTEGRATOR_VERSION = 3;
}

/////////////////////////////// PUBLIC ///////////////////////////////////////

AdvDiffHierarchyIntegrator::~AdvDiffHierarchyIntegrator()
{
    d_helmholtz_solvers.clear();
    d_helmholtz_rhs_ops.clear();
    return;
} // ~AdvDiffHierarchyIntegrator

void
AdvDiffHierarchyIntegrator::setDefaultDiffusionTimeSteppingType(TimeSteppingType default_diffusion_time_stepping_type)
{
    d_default_diffusion_time_stepping_type = default_diffusion_time_stepping_type;
    return;
} // setDefaultDiffusionTimeSteppingType

TimeSteppingType
AdvDiffHierarchyIntegrator::getDefaultDiffusionTimeSteppingType() const
{
    return d_default_diffusion_time_stepping_type;
} // getDefaultDiffusionTimeSteppingType

void
AdvDiffHierarchyIntegrator::setDefaultConvectiveDifferencingType(
    ConvectiveDifferencingType default_convective_difference_form)
{
    d_default_convective_difference_form = default_convective_difference_form;
    return;
} // setDefaultConvectiveDifferencingType

ConvectiveDifferencingType
AdvDiffHierarchyIntegrator::getDefaultConvectiveDifferencingType() const
{
    return d_default_convective_difference_form;
} // getDefaultConvectiveDifferencingType

void
AdvDiffHierarchyIntegrator::registerAdvectionVelocity(Pointer<FaceVariable<NDIM, double> > u_var)
{
#if !defined(NDEBUG)
    TBOX_ASSERT(u_var);
    TBOX_ASSERT(std::find(d_u_var.begin(), d_u_var.end(), u_var) == d_u_var.end());
#endif
    d_u_var.push_back(u_var);

    // Set default values.
    d_u_is_div_free[u_var] = true;
    d_u_fcn[u_var] = NULL;
    return;
} // registerAdvectionVelocity

void
AdvDiffHierarchyIntegrator::setAdvectionVelocityIsDivergenceFree(Pointer<FaceVariable<NDIM, double> > u_var,
                                                                 const bool is_div_free)
{
#if !defined(NDEBUG)
    TBOX_ASSERT(std::find(d_u_var.begin(), d_u_var.end(), u_var) != d_u_var.end());
#endif
    d_u_is_div_free[u_var] = is_div_free;
    return;
} // setAdvectionVelocityIsDivergenceFree

bool
AdvDiffHierarchyIntegrator::getAdvectionVelocityIsDivergenceFree(Pointer<FaceVariable<NDIM, double> > u_var) const
{
#if !defined(NDEBUG)
    TBOX_ASSERT(std::find(d_u_var.begin(), d_u_var.end(), u_var) != d_u_var.end());
#endif
    return d_u_is_div_free.find(u_var)->second;
} // getAdvectionVelocityIsDivergenceFree

void
AdvDiffHierarchyIntegrator::setAdvectionVelocityFunction(Pointer<FaceVariable<NDIM, double> > u_var,
                                                         Pointer<IBTK::CartGridFunction> u_fcn)
{
#if !defined(NDEBUG)
    TBOX_ASSERT(std::find(d_u_var.begin(), d_u_var.end(), u_var) != d_u_var.end());
#endif
    d_u_fcn[u_var] = u_fcn;
    return;
} // setAdvectionVelocityFunction

Pointer<IBTK::CartGridFunction>
AdvDiffHierarchyIntegrator::getAdvectionVelocityFunction(Pointer<FaceVariable<NDIM, double> > u_var) const
{
#if !defined(NDEBUG)
    TBOX_ASSERT(std::find(d_u_var.begin(), d_u_var.end(), u_var) != d_u_var.end());
#endif
    return d_u_fcn.find(u_var)->second;
} // getAdvectionVelocityFunction

void
AdvDiffHierarchyIntegrator::registerSourceTerm(Pointer<CellVariable<NDIM, double> > F_var)
{
#if !defined(NDEBUG)
    TBOX_ASSERT(F_var);
    TBOX_ASSERT(std::find(d_F_var.begin(), d_F_var.end(), F_var) == d_F_var.end());
#endif
    d_F_var.push_back(F_var);

    // Set default values.
    d_F_fcn[F_var] = NULL;
    return;
} // registerSourceTerm

void
AdvDiffHierarchyIntegrator::setSourceTermFunction(Pointer<CellVariable<NDIM, double> > F_var,
                                                  Pointer<IBTK::CartGridFunction> F_fcn)
{
#if !defined(NDEBUG)
    TBOX_ASSERT(std::find(d_F_var.begin(), d_F_var.end(), F_var) != d_F_var.end());
#endif
    if (d_F_fcn[F_var])
    {
        const std::string& F_var_name = F_var->getName();
        Pointer<CartGridFunctionSet> p_F_fcn = d_F_fcn[F_var];
        if (!p_F_fcn)
        {
            pout << d_object_name << "::setSourceTermFunction(): WARNING:\n"
                 << "  source term function for source term variable " << F_var_name << " has already been set.\n"
                 << "  functions will be evaluated in the order in which they were registered "
                    "with "
                    "the solver\n"
                 << "  when evaluating the source term value.\n";
            p_F_fcn = new CartGridFunctionSet(d_object_name + "::" + F_var_name + "::source_function_set");
            p_F_fcn->addFunction(d_F_fcn[F_var]);
        }
        p_F_fcn->addFunction(F_fcn);
    }
    else
    {
        d_F_fcn[F_var] = F_fcn;
    }
    return;
} // setSourceTermFunction

Pointer<IBTK::CartGridFunction>
AdvDiffHierarchyIntegrator::getSourceTermFunction(Pointer<CellVariable<NDIM, double> > F_var) const
{
#if !defined(NDEBUG)
    TBOX_ASSERT(std::find(d_F_var.begin(), d_F_var.end(), F_var) != d_F_var.end());
#endif
    return d_F_fcn.find(F_var)->second;
} // getSourceTermFunction

void
AdvDiffHierarchyIntegrator::registerTransportedQuantity(Pointer<CellVariable<NDIM, double> > Q_var)
{
#if !defined(NDEBUG)
    TBOX_ASSERT(Q_var);
    TBOX_ASSERT(std::find(d_Q_var.begin(), d_Q_var.end(), Q_var) == d_Q_var.end());
#endif
    d_Q_var.push_back(Q_var);
    Pointer<CellDataFactory<NDIM, double> > Q_factory = Q_var->getPatchDataFactory();
    const int Q_depth = Q_factory->getDefaultDepth();
    Pointer<CellVariable<NDIM, double> > Q_rhs_var =
        new CellVariable<NDIM, double>(Q_var->getName() + "::Q_rhs", Q_depth);

    // Set default values.
    d_Q_u_map[Q_var] = NULL;
    d_Q_F_map[Q_var] = NULL;
    d_Q_rhs_var.push_back(Q_rhs_var);
    d_Q_Q_rhs_map[Q_var] = Q_rhs_var;
    d_Q_diffusion_time_stepping_type[Q_var] = d_default_diffusion_time_stepping_type;
    d_Q_difference_form[Q_var] = d_default_convective_difference_form;
    d_Q_diffusion_coef[Q_var] = 0.0;
    d_Q_diffusion_coef_variable[Q_var] = NULL;
    d_Q_is_diffusion_coef_variable[Q_var] = false;
    d_Q_damping_coef[Q_var] = 0.0;
    d_Q_init[Q_var] = NULL;
    d_Q_bc_coef[Q_var] =
        std::vector<RobinBcCoefStrategy<NDIM>*>(Q_depth, static_cast<RobinBcCoefStrategy<NDIM>*>(NULL));
    return;
} // registerTransportedQuantity

void
AdvDiffHierarchyIntegrator::setAdvectionVelocity(Pointer<CellVariable<NDIM, double> > Q_var,
                                                 Pointer<FaceVariable<NDIM, double> > u_var)
{
#if !defined(NDEBUG)
    TBOX_ASSERT(std::find(d_Q_var.begin(), d_Q_var.end(), Q_var) != d_Q_var.end());
    TBOX_ASSERT(std::find(d_u_var.begin(), d_u_var.end(), u_var) != d_u_var.end());
#endif
    d_Q_u_map[Q_var] = u_var;
    return;
} // setAdvectionVelocity

Pointer<FaceVariable<NDIM, double> >
AdvDiffHierarchyIntegrator::getAdvectionVelocity(Pointer<CellVariable<NDIM, double> > Q_var) const
{
#if !defined(NDEBUG)
    TBOX_ASSERT(std::find(d_Q_var.begin(), d_Q_var.end(), Q_var) != d_Q_var.end());
#endif
    return d_Q_u_map.find(Q_var)->second;
} // getAdvectionVelocity

void
AdvDiffHierarchyIntegrator::setSourceTerm(Pointer<CellVariable<NDIM, double> > Q_var,
                                          Pointer<CellVariable<NDIM, double> > F_var)
{
#if !defined(NDEBUG)
    TBOX_ASSERT(std::find(d_Q_var.begin(), d_Q_var.end(), Q_var) != d_Q_var.end());
    TBOX_ASSERT(std::find(d_F_var.begin(), d_F_var.end(), F_var) != d_F_var.end());
#endif
    d_Q_F_map[Q_var] = F_var;
    return;
} // setSourceTerm

Pointer<CellVariable<NDIM, double> >
AdvDiffHierarchyIntegrator::getSourceTerm(Pointer<CellVariable<NDIM, double> > Q_var) const
{
#if !defined(NDEBUG)
    TBOX_ASSERT(std::find(d_Q_var.begin(), d_Q_var.end(), Q_var) != d_Q_var.end());
#endif
    return d_Q_F_map.find(Q_var)->second;
} // getSourceTerm

void
AdvDiffHierarchyIntegrator::setDiffusionTimeSteppingType(Pointer<CellVariable<NDIM, double> > Q_var,
                                                         const TimeSteppingType diffusion_time_stepping_type)
{
#if !defined(NDEBUG)
    TBOX_ASSERT(std::find(d_Q_var.begin(), d_Q_var.end(), Q_var) != d_Q_var.end());
#endif
    d_Q_diffusion_time_stepping_type[Q_var] = diffusion_time_stepping_type;
    return;
} // setDiffusionTimeSteppingType

TimeSteppingType
AdvDiffHierarchyIntegrator::getDiffusionTimeSteppingType(Pointer<CellVariable<NDIM, double> > Q_var) const
{
#if !defined(NDEBUG)
    TBOX_ASSERT(std::find(d_Q_var.begin(), d_Q_var.end(), Q_var) != d_Q_var.end());
#endif
    return d_Q_diffusion_time_stepping_type.find(Q_var)->second;
} // getDiffusionTimeSteppingType

void
AdvDiffHierarchyIntegrator::setConvectiveDifferencingType(Pointer<CellVariable<NDIM, double> > Q_var,
                                                          const ConvectiveDifferencingType difference_form)
{
#if !defined(NDEBUG)
    TBOX_ASSERT(std::find(d_Q_var.begin(), d_Q_var.end(), Q_var) != d_Q_var.end());
#endif
    d_Q_difference_form[Q_var] = difference_form;
    return;
} // setConvectiveDifferencingType

ConvectiveDifferencingType
AdvDiffHierarchyIntegrator::getConvectiveDifferencingType(Pointer<CellVariable<NDIM, double> > Q_var) const
{
#if !defined(NDEBUG)
    TBOX_ASSERT(std::find(d_Q_var.begin(), d_Q_var.end(), Q_var) != d_Q_var.end());
#endif
    return d_Q_difference_form.find(Q_var)->second;
} // getConvectiveDifferencingType

void
AdvDiffHierarchyIntegrator::setDiffusionCoefficient(Pointer<CellVariable<NDIM, double> > Q_var, const double kappa)
{
#if !defined(NDEBUG)
    TBOX_ASSERT(std::find(d_Q_var.begin(), d_Q_var.end(), Q_var) != d_Q_var.end());
#endif
    d_Q_diffusion_coef[Q_var] = kappa;
    // indicate that the diffusion coefficient associated to Q_var is constant.
    d_Q_is_diffusion_coef_variable[Q_var] = false;
    // if there is already a variable diffusion coefficient associated to Q_var
    if (d_Q_diffusion_coef_variable[Q_var])
    {
        const std::string& Q_var_name = Q_var->getName();
        Pointer<SideVariable<NDIM, double> > D_var = d_Q_diffusion_coef_variable[Q_var];
        // print a warning.
        pout << d_object_name << "::setDiffusionCoefficient(Pointer<CellVariable<NDIM,double> > "
                                 "Q_var, const double kappa): WARNING: \n"
             << "   a variable diffusion coefficient for the variable " << Q_var_name << " has already been set.\n"
             << "   this variable coefficient will be overriden by the constant diffusion "
                "coefficient "
             << "kappa = " << kappa << "\n";
        // erase entries from maps with key D_var
        d_diffusion_coef_fcn.erase(D_var);
        d_diffusion_coef_rhs_map.erase(D_var);
        // set a null entry in the map for variable diffusion coefficients.
        d_Q_diffusion_coef_variable[Q_var] = NULL;
    }
    return;
} // setDiffusionCoefficient

double
AdvDiffHierarchyIntegrator::getDiffusionCoefficient(Pointer<CellVariable<NDIM, double> > Q_var) const
{
#if !defined(NDEBUG)
    TBOX_ASSERT(std::find(d_Q_var.begin(), d_Q_var.end(), Q_var) != d_Q_var.end());
#endif
    return d_Q_diffusion_coef.find(Q_var)->second;
} // getDiffusionCoefficient

void
AdvDiffHierarchyIntegrator::registerDiffusionCoefficientVariable(Pointer<SideVariable<NDIM, double> > D_var)
{
#if !defined(NDEBUG)
    TBOX_ASSERT(D_var);
    TBOX_ASSERT(std::find(d_diffusion_coef_var.begin(), d_diffusion_coef_var.end(), D_var) ==
                d_diffusion_coef_var.end());
#endif
    d_diffusion_coef_var.push_back(D_var);
    Pointer<SideDataFactory<NDIM, double> > D_factory = D_var->getPatchDataFactory();
    const int D_depth = D_factory->getDefaultDepth();
    Pointer<SideVariable<NDIM, double> > D_rhs_var =
        new SideVariable<NDIM, double>(D_var->getName() + "::D_rhs", D_depth);

    // Set default values.
    d_diffusion_coef_fcn[D_var] = NULL;
    d_diffusion_coef_rhs_map[D_var] = D_rhs_var;
    // Also register D_rhs_var
    d_diffusion_coef_rhs_var.push_back(D_rhs_var);
    return;
} // registerDiffusionCoefficientVariable

void
AdvDiffHierarchyIntegrator::setDiffusionCoefficientFunction(Pointer<SideVariable<NDIM, double> > D_var,
                                                            Pointer<IBTK::CartGridFunction> D_fcn)
{
#if !defined(NDEBUG)
    TBOX_ASSERT(std::find(d_diffusion_coef_var.begin(), d_diffusion_coef_var.end(), D_var) !=
                d_diffusion_coef_var.end());
#endif
    if (d_diffusion_coef_fcn[D_var])
    {
        const std::string& D_var_name = D_var->getName();
        Pointer<CartGridFunctionSet> p_D_fcn = d_diffusion_coef_fcn[D_var];
        if (!p_D_fcn)
        {
            pout << d_object_name << "::setDiffusionCoefficientFunction(): WARNING:\n"
                 << "  diffusion coefficient function for diffusion coefficient variable " << D_var_name
                 << " has already been set.\n"
                 << "  functions will be evaluated in the order in which they were registered "
                    "with "
                    "the solver\n"
                 << "  when evaluating the source term value.\n";
            p_D_fcn = new CartGridFunctionSet(d_object_name + "::" + D_var_name + "::diffusion_coef_function_set");
            p_D_fcn->addFunction(d_diffusion_coef_fcn[D_var]);
        }
        p_D_fcn->addFunction(D_fcn);
    }
    else
    {
        d_diffusion_coef_fcn[D_var] = D_fcn;
    }
    return;
} // setDiffusionCoefficientFunction

Pointer<IBTK::CartGridFunction>
AdvDiffHierarchyIntegrator::getDiffusionCoefficientFunction(Pointer<SideVariable<NDIM, double> > D_var) const
{
#if !defined(NDEBUG)
    TBOX_ASSERT(std::find(d_diffusion_coef_var.begin(), d_diffusion_coef_var.end(), D_var) !=
                d_diffusion_coef_var.end());
#endif
    return d_diffusion_coef_fcn.find(D_var)->second;
} // getDiffusionCoefficientFunction

void
AdvDiffHierarchyIntegrator::setDiffusionCoefficientVariable(Pointer<CellVariable<NDIM, double> > Q_var,
                                                            Pointer<SideVariable<NDIM, double> > D_var)
{
#if !defined(NDEBUG)
    TBOX_ASSERT(std::find(d_Q_var.begin(), d_Q_var.end(), Q_var) != d_Q_var.end());
    TBOX_ASSERT(std::find(d_diffusion_coef_var.begin(), d_diffusion_coef_var.end(), D_var) !=
                d_diffusion_coef_var.end());
#endif
    d_Q_diffusion_coef_variable[Q_var] = D_var;
    // indicate that the diffusion coefficient associated to Q_var is variable
    d_Q_is_diffusion_coef_variable[Q_var] = true;
    // set the corresponding constant diffusion coefficient to zero.
    d_Q_diffusion_coef[Q_var] = 0.0;
    return;
} // setDiffusionCoefficientVariable

Pointer<SideVariable<NDIM, double> >
AdvDiffHierarchyIntegrator::getDiffusionCoefficientVariable(Pointer<CellVariable<NDIM, double> > Q_var) const
{
#if !defined(NDEBUG)
    TBOX_ASSERT(std::find(d_Q_var.begin(), d_Q_var.end(), Q_var) != d_Q_var.end());
#endif
    return d_Q_diffusion_coef_variable.find(Q_var)->second;
} // getDiffusionCoefficientVariable

bool
AdvDiffHierarchyIntegrator::isDiffusionCoefficientVariable(Pointer<CellVariable<NDIM, double> > Q_var) const
{
#if !defined(NDEBUG)
    TBOX_ASSERT(std::find(d_Q_var.begin(), d_Q_var.end(), Q_var) != d_Q_var.end());
#endif
    return d_Q_is_diffusion_coef_variable.find(Q_var)->second;
} // isDiffusionCoefficientVariable

void
AdvDiffHierarchyIntegrator::setDampingCoefficient(Pointer<CellVariable<NDIM, double> > Q_var, const double lambda)
{
#if !defined(NDEBUG)
    TBOX_ASSERT(std::find(d_Q_var.begin(), d_Q_var.end(), Q_var) != d_Q_var.end());
#endif
    d_Q_damping_coef[Q_var] = lambda;
    return;
} // setDampingCoefficient

double
AdvDiffHierarchyIntegrator::getDampingCoefficient(Pointer<CellVariable<NDIM, double> > Q_var) const
{
#if !defined(NDEBUG)
    TBOX_ASSERT(std::find(d_Q_var.begin(), d_Q_var.end(), Q_var) != d_Q_var.end());
#endif
    return d_Q_damping_coef.find(Q_var)->second;
} // getDampingCoefficient

void
AdvDiffHierarchyIntegrator::setInitialConditions(Pointer<CellVariable<NDIM, double> > Q_var,
                                                 Pointer<IBTK::CartGridFunction> Q_init)
{
#if !defined(NDEBUG)
    TBOX_ASSERT(std::find(d_Q_var.begin(), d_Q_var.end(), Q_var) != d_Q_var.end());
#endif
    d_Q_init[Q_var] = Q_init;
    return;
} // setInitialConditions

Pointer<IBTK::CartGridFunction>
AdvDiffHierarchyIntegrator::getInitialConditions(Pointer<CellVariable<NDIM, double> > Q_var) const
{
#if !defined(NDEBUG)
    TBOX_ASSERT(std::find(d_Q_var.begin(), d_Q_var.end(), Q_var) != d_Q_var.end());
#endif
    return d_Q_init.find(Q_var)->second;
} // getInitialConditions

void
AdvDiffHierarchyIntegrator::setPhysicalBcCoef(Pointer<CellVariable<NDIM, double> > Q_var,
                                              RobinBcCoefStrategy<NDIM>* Q_bc_coef)
{
    setPhysicalBcCoefs(Q_var, std::vector<RobinBcCoefStrategy<NDIM>*>(1, Q_bc_coef));
    return;
} // setPhysicalBcCoef

void
AdvDiffHierarchyIntegrator::setPhysicalBcCoefs(Pointer<CellVariable<NDIM, double> > Q_var,
                                               const std::vector<RobinBcCoefStrategy<NDIM>*>& Q_bc_coef)
{
#if !defined(NDEBUG)
    TBOX_ASSERT(std::find(d_Q_var.begin(), d_Q_var.end(), Q_var) != d_Q_var.end());
    Pointer<CellDataFactory<NDIM, double> > Q_factory = Q_var->getPatchDataFactory();
    const unsigned int Q_depth = Q_factory->getDefaultDepth();
    TBOX_ASSERT(Q_depth == Q_bc_coef.size());
#endif
    d_Q_bc_coef[Q_var] = Q_bc_coef;
    return;
} // setPhysicalBcCoefs

std::vector<RobinBcCoefStrategy<NDIM>*>
AdvDiffHierarchyIntegrator::getPhysicalBcCoefs(Pointer<CellVariable<NDIM, double> > Q_var) const
{
#if !defined(NDEBUG)
    TBOX_ASSERT(std::find(d_Q_var.begin(), d_Q_var.end(), Q_var) != d_Q_var.end());
#endif
    return d_Q_bc_coef.find(Q_var)->second;
} // getPhysicalBcCoefs

void
AdvDiffHierarchyIntegrator::setHelmholtzSolver(Pointer<CellVariable<NDIM, double> > Q_var,
                                               Pointer<PoissonSolver> helmholtz_solver)
{
    d_helmholtz_solvers.resize(d_Q_var.size());
    d_helmholtz_solvers_need_init.resize(d_Q_var.size());
#if !defined(NDEBUG)
    TBOX_ASSERT(std::find(d_Q_var.begin(), d_Q_var.end(), Q_var) != d_Q_var.end());
#endif
    const size_t l = distance(d_Q_var.begin(), std::find(d_Q_var.begin(), d_Q_var.end(), Q_var));
#if !defined(NDEBUG)
    TBOX_ASSERT(!d_helmholtz_solvers[l]);
#endif
    d_helmholtz_solvers[l] = helmholtz_solver;
    d_helmholtz_solvers_need_init[l] = true;
    return;
} // setHelmholtzSolver

Pointer<PoissonSolver>
AdvDiffHierarchyIntegrator::getHelmholtzSolver(Pointer<CellVariable<NDIM, double> > Q_var)
{
    d_helmholtz_solvers.resize(d_Q_var.size());
    d_helmholtz_solvers_need_init.resize(d_Q_var.size());
#if !defined(NDEBUG)
    TBOX_ASSERT(std::find(d_Q_var.begin(), d_Q_var.end(), Q_var) != d_Q_var.end());
#endif
    const size_t l = distance(d_Q_var.begin(), std::find(d_Q_var.begin(), d_Q_var.end(), Q_var));
    if (!d_helmholtz_solvers[l])
    {
        const std::string& name = Q_var->getName();
        std::ostringstream solver_prefix, precond_prefix;
        solver_prefix << "adv_diff_" << l << "_";
        precond_prefix << "adv_diff_pc_" << l << "_";
        d_helmholtz_solvers[l] =
            CCPoissonSolverManager::getManager()->allocateSolver(d_helmholtz_solver_type,
                                                                 d_object_name + "::helmholtz_solver::" + name,
                                                                 d_helmholtz_solver_db,
                                                                 solver_prefix.str(),
                                                                 d_helmholtz_precond_type,
                                                                 d_object_name + "::helmholtz_precond::" + name,
                                                                 d_helmholtz_precond_db,
<<<<<<< HEAD
                                                                 precond_prefix.str());
=======
                                                                 "adv_diff_pc_",
                                                                 d_helmholtz_sub_precond_type,
                                                                 d_object_name + "::helmholtz_sub_precond::" + name,
                                                                 d_helmholtz_sub_precond_db,
                                                                 "adv_diff_sub_pc_");
>>>>>>> 09b88895
        d_helmholtz_solvers_need_init[l] = true;
    }
    return d_helmholtz_solvers[l];
} // getHelmholtzSolver

void
AdvDiffHierarchyIntegrator::setHelmholtzSolversNeedInit()
{
    for (std::vector<Pointer<CellVariable<NDIM, double> > >::iterator it = d_Q_var.begin(); it != d_Q_var.end(); ++it)
    {
        setHelmholtzSolverNeedsInit(*it);
    }
    return;
}

void
AdvDiffHierarchyIntegrator::setHelmholtzSolverNeedsInit(Pointer<CellVariable<NDIM, double> > Q_var)
{
#if !defined(NDEBUG)
    TBOX_ASSERT(std::find(d_Q_var.begin(), d_Q_var.end(), Q_var) != d_Q_var.end());
#endif
    const size_t l = distance(d_Q_var.begin(), std::find(d_Q_var.begin(), d_Q_var.end(), Q_var));
    d_helmholtz_solvers_need_init[l] = true;
    return;
}

void
AdvDiffHierarchyIntegrator::setHelmholtzRHSOperator(Pointer<CellVariable<NDIM, double> > Q_var,
                                                    Pointer<LaplaceOperator> helmholtz_op)
{
    d_helmholtz_rhs_ops.resize(d_Q_var.size());
    d_helmholtz_rhs_ops_need_init.resize(d_Q_var.size());
#if !defined(NDEBUG)
    TBOX_ASSERT(std::find(d_Q_var.begin(), d_Q_var.end(), Q_var) != d_Q_var.end());
#endif
    const size_t l = distance(d_Q_var.begin(), std::find(d_Q_var.begin(), d_Q_var.end(), Q_var));
#if !defined(NDEBUG)
    TBOX_ASSERT(!d_helmholtz_rhs_ops[l]);
#endif
    d_helmholtz_rhs_ops[l] = helmholtz_op;
    d_helmholtz_rhs_ops_need_init[l] = true;
    return;
} // setHelmholtzRHSOperator

Pointer<LaplaceOperator>
AdvDiffHierarchyIntegrator::getHelmholtzRHSOperator(Pointer<CellVariable<NDIM, double> > Q_var)
{
    d_helmholtz_rhs_ops.resize(d_Q_var.size());
    d_helmholtz_rhs_ops_need_init.resize(d_Q_var.size());
#if !defined(NDEBUG)
    TBOX_ASSERT(std::find(d_Q_var.begin(), d_Q_var.end(), Q_var) != d_Q_var.end());
#endif
    const size_t l = distance(d_Q_var.begin(), std::find(d_Q_var.begin(), d_Q_var.end(), Q_var));
    if (!d_helmholtz_rhs_ops[l])
    {
        const std::string& name = Q_var->getName();
        d_helmholtz_rhs_ops[l] =
            new CCLaplaceOperator(d_object_name + "::helmholtz_rhs_op::" + name, /*homogeneous_bc*/ false);
        d_helmholtz_rhs_ops_need_init[l] = true;
    }
    return d_helmholtz_rhs_ops[l];
} // getHelmholtzRHSOperator

void
AdvDiffHierarchyIntegrator::setHelmholtzRHSOperatorsNeedInit()
{
    for (std::vector<Pointer<CellVariable<NDIM, double> > >::iterator it = d_Q_var.begin(); it != d_Q_var.end(); ++it)
    {
        setHelmholtzRHSOperatorNeedsInit(*it);
    }
    return;
}

void
AdvDiffHierarchyIntegrator::setHelmholtzRHSOperatorNeedsInit(Pointer<CellVariable<NDIM, double> > Q_var)
{
#if !defined(NDEBUG)
    TBOX_ASSERT(std::find(d_Q_var.begin(), d_Q_var.end(), Q_var) != d_Q_var.end());
#endif
    const size_t l = distance(d_Q_var.begin(), std::find(d_Q_var.begin(), d_Q_var.end(), Q_var));
    d_helmholtz_rhs_ops_need_init[l] = true;
    return;
}

void
AdvDiffHierarchyIntegrator::initializeHierarchyIntegrator(Pointer<PatchHierarchy<NDIM> > hierarchy,
                                                          Pointer<GriddingAlgorithm<NDIM> > gridding_alg)
{
    if (d_integrator_is_initialized) return;

    d_hierarchy = hierarchy;
    d_gridding_alg = gridding_alg;
    Pointer<CartesianGridGeometry<NDIM> > grid_geom = d_hierarchy->getGridGeometry();

    // Setup hierarchy data operations objects.
    HierarchyDataOpsManager<NDIM>* hier_ops_manager = HierarchyDataOpsManager<NDIM>::getManager();
    Pointer<CellVariable<NDIM, double> > cc_var = new CellVariable<NDIM, double>("cc_var");
    d_hier_cc_data_ops = hier_ops_manager->getOperationsDouble(cc_var, d_hierarchy, true);
    Pointer<SideVariable<NDIM, double> > sc_var = new SideVariable<NDIM, double>("sc_var");
    d_hier_sc_data_ops = hier_ops_manager->getOperationsDouble(sc_var, d_hierarchy, true);

    // Setup coarsening communications algorithms, used in synchronizing refined
    // regions of coarse data with the underlying fine data.
    VariableDatabase<NDIM>* var_db = VariableDatabase<NDIM>::getDatabase();
    for (std::vector<Pointer<CellVariable<NDIM, double> > >::const_iterator cit = d_Q_var.begin(); cit != d_Q_var.end();
         ++cit)
    {
        Pointer<CellVariable<NDIM, double> > Q_var = *cit;
        const int Q_current_idx = var_db->mapVariableAndContextToIndex(Q_var, getCurrentContext());
        const int Q_new_idx = var_db->mapVariableAndContextToIndex(Q_var, getNewContext());
        Pointer<CoarsenOperator<NDIM> > coarsen_operator =
            grid_geom->lookupCoarsenOperator(Q_var, "CONSERVATIVE_COARSEN");
        getCoarsenAlgorithm(SYNCH_CURRENT_DATA_ALG)->registerCoarsen(Q_current_idx, Q_current_idx, coarsen_operator);
        getCoarsenAlgorithm(SYNCH_NEW_DATA_ALG)->registerCoarsen(Q_new_idx, Q_new_idx, coarsen_operator);
    }

    // Operators and solvers are maintained for each variable registered with the
    // integrator.
    if (d_helmholtz_solver_type == CCPoissonSolverManager::UNDEFINED)
    {
        d_helmholtz_solver_type = CCPoissonSolverManager::DEFAULT_KRYLOV_SOLVER;
    }
    if (d_helmholtz_precond_type == CCPoissonSolverManager::UNDEFINED)
    {
        const int max_levels = gridding_alg->getMaxLevels();
        if (max_levels == 1)
        {
            d_helmholtz_precond_type = CCPoissonSolverManager::DEFAULT_LEVEL_SOLVER;
        }
        else
        {
            d_helmholtz_precond_type = CCPoissonSolverManager::DEFAULT_FAC_PRECONDITIONER;
        }
        d_helmholtz_precond_db->putInteger("max_iterations", 1);
    }
    d_helmholtz_solvers.resize(d_Q_var.size());
    d_helmholtz_solvers_need_init.resize(d_Q_var.size());
    for (std::vector<Pointer<CellVariable<NDIM, double> > >::const_iterator cit = d_Q_var.begin(); cit != d_Q_var.end();
         ++cit)
    {
        Pointer<CellVariable<NDIM, double> > Q_var = *cit;
        const size_t l = distance(d_Q_var.begin(), std::find(d_Q_var.begin(), d_Q_var.end(), Q_var));
        d_helmholtz_solvers[l] = getHelmholtzSolver(Q_var);
    }
    d_helmholtz_rhs_ops.resize(d_Q_var.size());
    d_helmholtz_rhs_ops_need_init.resize(d_Q_var.size());
    for (std::vector<Pointer<CellVariable<NDIM, double> > >::const_iterator cit = d_Q_var.begin(); cit != d_Q_var.end();
         ++cit)
    {
        Pointer<CellVariable<NDIM, double> > Q_var = *cit;
        const size_t l = distance(d_Q_var.begin(), std::find(d_Q_var.begin(), d_Q_var.end(), Q_var));
        d_helmholtz_rhs_ops[l] = getHelmholtzRHSOperator(Q_var);
    }

    // Indicate that the integrator has been initialized.
    d_integrator_is_initialized = true;
    return;
} // initializeHierarchyIntegrator

void
AdvDiffHierarchyIntegrator::registerTransportedFluidDensity(Pointer<CellVariable<NDIM, double> > rho_var)
{
    registerTransportedQuantity(rho_var);
    d_rho_fluid_var = rho_var;
    return;
} // registerTransportedQuantity

void
AdvDiffHierarchyIntegrator::registerTransportedFluidViscosity(Pointer<CellVariable<NDIM, double> > mu_var)
{
    registerTransportedQuantity(mu_var);
    d_mu_fluid_var = mu_var;
}

/////////////////////////////// PROTECTED ////////////////////////////////////

AdvDiffHierarchyIntegrator::AdvDiffHierarchyIntegrator(const std::string& object_name,
                                                       Pointer<Database> input_db,
                                                       bool register_for_restart)
    : HierarchyIntegrator(object_name, input_db, register_for_restart),
      d_integrator_is_initialized(false),
      d_cfl_max(0.5),
      d_default_diffusion_time_stepping_type(TRAPEZOIDAL_RULE),
      d_default_convective_difference_form(CONSERVATIVE),
      d_u_var(),
      d_u_is_div_free(),
      d_u_fcn(),
      d_F_var(),
      d_F_fcn(),
      d_diffusion_coef_var(),
      d_diffusion_coef_rhs_var(),
      d_diffusion_coef_fcn(),
      d_diffusion_coef_rhs_map(),
      d_Q_var(),
      d_Q_rhs_var(),
      d_Q_u_map(),
      d_Q_F_map(),
      d_Q_Q_rhs_map(),
      d_Q_difference_form(),
      d_Q_diffusion_coef(),
      d_Q_diffusion_coef_variable(),
      d_Q_is_diffusion_coef_variable(),
      d_Q_damping_coef(),
      d_Q_init(),
      d_Q_bc_coef(),
      d_rho_fluid_var(NULL),
      d_mu_fluid_var(NULL),
      d_hier_cc_data_ops(NULL),
      d_hier_sc_data_ops(NULL),
      d_sol_vecs(),
      d_rhs_vecs(),
      d_helmholtz_solver_type(CCPoissonSolverManager::UNDEFINED),
      d_helmholtz_precond_type(CCPoissonSolverManager::UNDEFINED),
      d_helmholtz_solver_db(),
      d_helmholtz_precond_db(),
      d_helmholtz_solvers(),
      d_helmholtz_rhs_ops(),
      d_helmholtz_solvers_need_init(),
      d_helmholtz_rhs_ops_need_init(),
      d_coarsest_reset_ln(-1),
      d_finest_reset_ln(-1)
{
#if !defined(NDEBUG)
    TBOX_ASSERT(!object_name.empty());
    TBOX_ASSERT(input_db);
#endif
    // Initialize object with data read from the input and restart databases.
    bool from_restart = RestartManager::getManager()->isFromRestart();
    if (from_restart) getFromRestart();
    if (input_db) getFromInput(input_db, from_restart);
    return;
} // AdvDiffHierarchyIntegrator

double
AdvDiffHierarchyIntegrator::getMaximumTimeStepSizeSpecialized()
{
    double dt = HierarchyIntegrator::getMaximumTimeStepSizeSpecialized();
    for (int ln = 0; ln <= d_hierarchy->getFinestLevelNumber(); ++ln)
    {
        Pointer<PatchLevel<NDIM> > level = d_hierarchy->getPatchLevel(ln);
        for (PatchLevel<NDIM>::Iterator p(level); p; p++)
        {
            Pointer<Patch<NDIM> > patch = level->getPatch(p());
            const Box<NDIM>& patch_box = patch->getBox();
            const Index<NDIM>& ilower = patch_box.lower();
            const Index<NDIM>& iupper = patch_box.upper();
            const Pointer<CartesianPatchGeometry<NDIM> > patch_geom = patch->getPatchGeometry();
            const double* const dx = patch_geom->getDx();
            for (std::vector<Pointer<FaceVariable<NDIM, double> > >::const_iterator cit = d_u_var.begin();
                 cit != d_u_var.end();
                 ++cit)
            {
                Pointer<FaceVariable<NDIM, double> > u_var = *cit;
                Pointer<FaceData<NDIM, double> > u_data = patch->getPatchData(u_var, getCurrentContext());
                const IntVector<NDIM>& u_ghost_cells = u_data->getGhostCellWidth();
                double stable_dt = std::numeric_limits<double>::max();
#if (NDIM == 2)
                ADVECT_STABLEDT_FC(dx,
                                   ilower(0),
                                   iupper(0),
                                   ilower(1),
                                   iupper(1),
                                   u_ghost_cells(0),
                                   u_ghost_cells(1),
                                   u_data->getPointer(0),
                                   u_data->getPointer(1),
                                   stable_dt);
#endif
#if (NDIM == 3)
                ADVECT_STABLEDT_FC(dx,
                                   ilower(0),
                                   iupper(0),
                                   ilower(1),
                                   iupper(1),
                                   ilower(2),
                                   iupper(2),
                                   u_ghost_cells(0),
                                   u_ghost_cells(1),
                                   u_ghost_cells(2),
                                   u_data->getPointer(0),
                                   u_data->getPointer(1),
                                   u_data->getPointer(2),
                                   stable_dt);
#endif
                dt = std::min(dt, d_cfl_max * stable_dt);
            }
        }
    }
    return dt;
} // getMaximumTimeStepSizeSpecialized

void
AdvDiffHierarchyIntegrator::resetHierarchyConfigurationSpecialized(
    const Pointer<BasePatchHierarchy<NDIM> > base_hierarchy,
    const int coarsest_level,
    const int finest_level)
{
    const Pointer<BasePatchHierarchy<NDIM> > hierarchy = base_hierarchy;
#if !defined(NDEBUG)
    TBOX_ASSERT(hierarchy);
    TBOX_ASSERT((coarsest_level >= 0) && (coarsest_level <= finest_level) &&
                (finest_level <= hierarchy->getFinestLevelNumber()));
    for (int ln = 0; ln <= finest_level; ++ln)
    {
        TBOX_ASSERT(hierarchy->getPatchLevel(ln));
    }
#endif
    const int finest_hier_level = hierarchy->getFinestLevelNumber();

    // Reset the Hierarchy data operations for the new hierarchy configuration.
    d_hier_cc_data_ops->setPatchHierarchy(hierarchy);
    d_hier_cc_data_ops->resetLevels(0, finest_hier_level);
    d_hier_sc_data_ops->setPatchHierarchy(hierarchy);
    d_hier_sc_data_ops->resetLevels(0, finest_hier_level);

    // Reset the interpolation operators.
    VariableDatabase<NDIM>* var_db = VariableDatabase<NDIM>::getDatabase();
    d_hier_bdry_fill_ops.resize(d_Q_var.size());
    unsigned int l = 0;
    for (std::vector<Pointer<CellVariable<NDIM, double> > >::const_iterator cit = d_Q_var.begin(); cit != d_Q_var.end();
         ++cit, ++l)
    {
        Pointer<CellVariable<NDIM, double> > Q_var = *cit;
        const int Q_scratch_idx = var_db->mapVariableAndContextToIndex(Q_var, getScratchContext());

        // Setup the interpolation transaction information.
        typedef HierarchyGhostCellInterpolation::InterpolationTransactionComponent InterpolationTransactionComponent;
        InterpolationTransactionComponent transaction_comp(Q_scratch_idx,
                                                           DATA_REFINE_TYPE,
                                                           USE_CF_INTERPOLATION,
                                                           DATA_COARSEN_TYPE,
                                                           BDRY_EXTRAP_TYPE,
                                                           CONSISTENT_TYPE_2_BDRY,
                                                           d_Q_bc_coef[Q_var]);

        // Initialize the interpolation operators.
        d_hier_bdry_fill_ops[l] = new HierarchyGhostCellInterpolation();
        d_hier_bdry_fill_ops[l]->initializeOperatorState(transaction_comp, d_hierarchy);
    }

    // Reset the solution and rhs vectors.
    d_sol_vecs.resize(d_Q_var.size());
    d_rhs_vecs.resize(d_Q_var.size());
    l = 0;
    const int wgt_idx = d_hier_math_ops->getCellWeightPatchDescriptorIndex();
    for (std::vector<Pointer<CellVariable<NDIM, double> > >::const_iterator cit = d_Q_var.begin(); cit != d_Q_var.end();
         ++cit, ++l)
    {
        Pointer<CellVariable<NDIM, double> > Q_var = *cit;
        const std::string& name = Q_var->getName();

        const int Q_scratch_idx = var_db->mapVariableAndContextToIndex(Q_var, getScratchContext());
        d_sol_vecs[l] =
            new SAMRAIVectorReal<NDIM, double>(d_object_name + "::sol_vec::" + name, d_hierarchy, 0, finest_hier_level);
        d_sol_vecs[l]->addComponent(Q_var, Q_scratch_idx, wgt_idx, d_hier_cc_data_ops);

        Pointer<CellVariable<NDIM, double> > Q_rhs_var = d_Q_Q_rhs_map[Q_var];
        const int Q_rhs_scratch_idx = var_db->mapVariableAndContextToIndex(Q_rhs_var, getScratchContext());
        d_rhs_vecs[l] =
            new SAMRAIVectorReal<NDIM, double>(d_object_name + "::rhs_vec::" + name, d_hierarchy, 0, finest_hier_level);
        d_rhs_vecs[l]->addComponent(Q_rhs_var, Q_rhs_scratch_idx, wgt_idx, d_hier_cc_data_ops);
    }

    // Indicate that all linear solvers must be re-initialized.
    std::fill(d_helmholtz_solvers_need_init.begin(), d_helmholtz_solvers_need_init.end(), true);
    std::fill(d_helmholtz_rhs_ops_need_init.begin(), d_helmholtz_rhs_ops_need_init.end(), true);
    d_coarsest_reset_ln = coarsest_level;
    d_finest_reset_ln = finest_level;
    return;
} // resetHierarchyConfigurationSpecialized

void
AdvDiffHierarchyIntegrator::putToDatabaseSpecialized(Pointer<Database> db)
{
#if !defined(NDEBUG)
    TBOX_ASSERT(db);
#endif
    db->putInteger("ADV_DIFF_HIERARCHY_INTEGRATOR_VERSION", ADV_DIFF_HIERARCHY_INTEGRATOR_VERSION);
    db->putDouble("d_cfl_max", d_cfl_max);
    db->putString("d_default_diffusion_time_stepping_type",
                  enum_to_string<TimeSteppingType>(d_default_diffusion_time_stepping_type));
    db->putString("d_default_convective_difference_form",
                  enum_to_string<ConvectiveDifferencingType>(d_default_convective_difference_form));
    return;
} // putToDatabaseSpecialized

void
AdvDiffHierarchyIntegrator::registerVariables()
{
    const IntVector<NDIM> cell_ghosts = CELLG;
    const IntVector<NDIM> face_ghosts = FACEG;
    for (std::vector<Pointer<FaceVariable<NDIM, double> > >::const_iterator cit = d_u_var.begin(); cit != d_u_var.end();
         ++cit)
    {
        Pointer<FaceVariable<NDIM, double> > u_var = *cit;
        int u_current_idx, u_new_idx, u_scratch_idx;
        registerVariable(u_current_idx,
                         u_new_idx,
                         u_scratch_idx,
                         u_var,
                         face_ghosts,
                         "CONSERVATIVE_COARSEN",
                         "CONSERVATIVE_LINEAR_REFINE",
                         d_u_fcn[u_var]);
    }
    for (std::vector<Pointer<CellVariable<NDIM, double> > >::const_iterator cit = d_Q_var.begin(); cit != d_Q_var.end();
         ++cit)
    {
        Pointer<CellVariable<NDIM, double> > Q_var = *cit;
        int Q_current_idx, Q_new_idx, Q_scratch_idx;
        registerVariable(Q_current_idx,
                         Q_new_idx,
                         Q_scratch_idx,
                         Q_var,
                         cell_ghosts,
                         "CONSERVATIVE_COARSEN",
                         "CONSERVATIVE_LINEAR_REFINE",
                         d_Q_init[Q_var]);
        Pointer<CellDataFactory<NDIM, double> > Q_factory = Q_var->getPatchDataFactory();
        const int Q_depth = Q_factory->getDefaultDepth();
        if (d_visit_writer)
            d_visit_writer->registerPlotQuantity(Q_var->getName(), Q_depth == 1 ? "SCALAR" : "VECTOR", Q_current_idx);
    }
    for (std::vector<Pointer<CellVariable<NDIM, double> > >::const_iterator cit = d_F_var.begin(); cit != d_F_var.end();
         ++cit)
    {
        Pointer<CellVariable<NDIM, double> > F_var = *cit;
        int F_current_idx, F_new_idx, F_scratch_idx;
        registerVariable(F_current_idx,
                         F_new_idx,
                         F_scratch_idx,
                         F_var,
                         cell_ghosts,
                         "CONSERVATIVE_COARSEN",
                         "CONSERVATIVE_LINEAR_REFINE",
                         d_F_fcn[F_var]);
        Pointer<CellDataFactory<NDIM, double> > F_factory = F_var->getPatchDataFactory();
        const int F_depth = F_factory->getDefaultDepth();
        if (d_visit_writer)
            d_visit_writer->registerPlotQuantity(F_var->getName(), F_depth == 1 ? "SCALAR" : "VECTOR", F_current_idx);
    }
    for (std::vector<Pointer<SideVariable<NDIM, double> > >::const_iterator cit = d_diffusion_coef_var.begin();
         cit != d_diffusion_coef_var.end();
         ++cit)
    {
        Pointer<SideVariable<NDIM, double> > D_var = *cit;
        int D_current_idx, D_new_idx, D_scratch_idx;
        registerVariable(D_current_idx,
                         D_new_idx,
                         D_scratch_idx,
                         D_var,
                         face_ghosts,
                         "CONSERVATIVE_COARSEN",
                         "CONSERVATIVE_LINEAR_REFINE",
                         d_diffusion_coef_fcn[D_var]);
    }
    for (std::vector<Pointer<CellVariable<NDIM, double> > >::const_iterator cit = d_Q_rhs_var.begin();
         cit != d_Q_rhs_var.end();
         ++cit)
    {
        Pointer<CellVariable<NDIM, double> > Q_rhs_var = *cit;
        int Q_rhs_scratch_idx;
        registerVariable(Q_rhs_scratch_idx, Q_rhs_var, cell_ghosts, getScratchContext());
    }
    for (std::vector<Pointer<SideVariable<NDIM, double> > >::const_iterator cit = d_diffusion_coef_rhs_var.begin();
         cit != d_diffusion_coef_rhs_var.end();
         ++cit)
    {
        Pointer<SideVariable<NDIM, double> > D_rhs_var = *cit;
        int D_rhs_scratch_idx;
        registerVariable(D_rhs_scratch_idx, D_rhs_var, cell_ghosts, getScratchContext());
    }
    return;
} // registerVariables

/////////////////////////////// PRIVATE //////////////////////////////////////

void
AdvDiffHierarchyIntegrator::getFromInput(Pointer<Database> db, bool is_from_restart)
{
#if !defined(NDEBUG)
    TBOX_ASSERT(db);
#endif
    // Read in data members from input database.
    if (!is_from_restart)
    {
        if (db->keyExists("diffusion_time_stepping_type"))
            d_default_diffusion_time_stepping_type =
                string_to_enum<TimeSteppingType>(db->getString("diffusion_time_stepping_type"));
        else if (db->keyExists("diffusion_timestepping_type"))
            d_default_diffusion_time_stepping_type =
                string_to_enum<TimeSteppingType>(db->getString("diffusion_timestepping_type"));
        else if (db->keyExists("default_diffusion_time_stepping_type"))
            d_default_diffusion_time_stepping_type =
                string_to_enum<TimeSteppingType>(db->getString("default_diffusion_time_stepping_type"));
        else if (db->keyExists("default_diffusion_timestepping_type"))
            d_default_diffusion_time_stepping_type =
                string_to_enum<TimeSteppingType>(db->getString("default_diffusion_timestepping_type"));

        if (db->keyExists("convective_difference_type"))
            d_default_convective_difference_form =
                string_to_enum<ConvectiveDifferencingType>(db->getString("convective_difference_type"));
        else if (db->keyExists("convective_difference_form"))
            d_default_convective_difference_form =
                string_to_enum<ConvectiveDifferencingType>(db->getString("convective_difference_form"));
        else if (db->keyExists("default_convective_difference_type"))
            d_default_convective_difference_form =
                string_to_enum<ConvectiveDifferencingType>(db->getString("default_convective_difference_type"));
        else if (db->keyExists("default_convective_difference_form"))
            d_default_convective_difference_form =
                string_to_enum<ConvectiveDifferencingType>(db->getString("default_convective_difference_form"));
    }

    if (db->keyExists("cfl_max"))
        d_cfl_max = db->getDouble("cfl_max");
    else if (db->keyExists("CFL_max"))
        d_cfl_max = db->getDouble("CFL_max");
    else if (db->keyExists("cfl"))
        d_cfl_max = db->getDouble("cfl");
    else if (db->keyExists("CFL"))
        d_cfl_max = db->getDouble("CFL");

    if (db->keyExists("solver_type"))
        d_helmholtz_solver_type = db->getString("solver_type");
    else if (db->keyExists("helmholtz_solver_type"))
        d_helmholtz_solver_type = db->getString("helmholtz_solver_type");
    if (db->keyExists("solver_type") || db->keyExists("helmholtz_solver_type"))
    {
        if (db->keyExists("solver_db"))
            d_helmholtz_solver_db = db->getDatabase("solver_db");
        else if (db->keyExists("helmholtz_solver_db"))
            d_helmholtz_solver_db = db->getDatabase("helmholtz_solver_db");
    }
    if (!d_helmholtz_solver_db) d_helmholtz_solver_db = new MemoryDatabase("helmholtz_solver_db");

    if (db->keyExists("precond_type"))
        d_helmholtz_precond_type = db->getString("precond_type");
    else if (db->keyExists("helmholtz_precond_type"))
        d_helmholtz_precond_type = db->getString("helmholtz_precond_type");
    if (db->keyExists("precond_type") || db->keyExists("helmholtz_precond_type"))
    {
        if (db->keyExists("precond_db"))
            d_helmholtz_precond_db = db->getDatabase("precond_db");
        else if (db->keyExists("helmholtz_precond_db"))
            d_helmholtz_precond_db = db->getDatabase("helmholtz_precond_db");
    }
    if (!d_helmholtz_precond_db) d_helmholtz_precond_db = new MemoryDatabase("helmholtz_precond_db");

    if (db->keyExists("sub_precond_type"))
        d_helmholtz_sub_precond_type = db->getString("sub_precond_type");
    else if (db->keyExists("helmholtz_sub_precond_type"))
        d_helmholtz_sub_precond_type = db->getString("helmholtz_sub_precond_type");
    if (db->keyExists("sub_precond_type") || db->keyExists("helmholtz_sub_precond_type"))
    {
        if (db->keyExists("sub_precond_db"))
            d_helmholtz_sub_precond_db = db->getDatabase("sub_precond_db");
        else if (db->keyExists("helmholtz_sub_precond_db"))
            d_helmholtz_sub_precond_db = db->getDatabase("helmholtz_sub_precond_db");
    }
    if (!d_helmholtz_sub_precond_db) d_helmholtz_sub_precond_db = new MemoryDatabase("helmholtz_sub_precond_db");
    return;
} // getFromInput

void
AdvDiffHierarchyIntegrator::getFromRestart()
{
    Pointer<Database> restart_db = RestartManager::getManager()->getRootDatabase();
    Pointer<Database> db;
    if (restart_db->isDatabase(d_object_name))
    {
        db = restart_db->getDatabase(d_object_name);
    }
    else
    {
        TBOX_ERROR(d_object_name << ":  Restart database corresponding to " << d_object_name
                                 << " not found in restart file."
                                 << std::endl);
    }
    int ver = db->getInteger("ADV_DIFF_HIERARCHY_INTEGRATOR_VERSION");
    if (ver != ADV_DIFF_HIERARCHY_INTEGRATOR_VERSION)
    {
        TBOX_ERROR(d_object_name << ":  Restart file version different than class version." << std::endl);
    }
    d_cfl_max = db->getDouble("d_cfl_max");
    d_default_diffusion_time_stepping_type =
        string_to_enum<TimeSteppingType>(db->getString("d_default_diffusion_time_stepping_type"));
    d_default_convective_difference_form =
        string_to_enum<ConvectiveDifferencingType>(db->getString("d_default_convective_difference_form"));
    return;
} // getFromRestart

//////////////////////////////////////////////////////////////////////////////

} // namespace IBAMR

//////////////////////////////////////////////////////////////////////////////<|MERGE_RESOLUTION|>--- conflicted
+++ resolved
@@ -676,15 +676,7 @@
                                                                  d_helmholtz_precond_type,
                                                                  d_object_name + "::helmholtz_precond::" + name,
                                                                  d_helmholtz_precond_db,
-<<<<<<< HEAD
                                                                  precond_prefix.str());
-=======
-                                                                 "adv_diff_pc_",
-                                                                 d_helmholtz_sub_precond_type,
-                                                                 d_object_name + "::helmholtz_sub_precond::" + name,
-                                                                 d_helmholtz_sub_precond_db,
-                                                                 "adv_diff_sub_pc_");
->>>>>>> 09b88895
         d_helmholtz_solvers_need_init[l] = true;
     }
     return d_helmholtz_solvers[l];
