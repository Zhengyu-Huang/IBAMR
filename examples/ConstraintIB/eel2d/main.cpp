--- conflicted
+++ resolved
@@ -121,19 +121,15 @@
         Pointer<INSHierarchyIntegrator> navier_stokes_integrator = new INSStaggeredHierarchyIntegrator(
             "INSStaggeredHierarchyIntegrator",
             app_initializer->getComponentDatabase("INSStaggeredHierarchyIntegrator"));
-
         const int num_structures = input_db->getIntegerWithDefault("num_structures", 1);
         Pointer<ConstraintIBMethod> ib_method_ops = new ConstraintIBMethod(
             "ConstraintIBMethod", app_initializer->getComponentDatabase("ConstraintIBMethod"), num_structures);
         Pointer<IBHierarchyIntegrator> time_integrator = new IBExplicitHierarchyIntegrator(
             "IBHierarchyIntegrator", app_initializer->getComponentDatabase("IBHierarchyIntegrator"), ib_method_ops,
             navier_stokes_integrator);
-
         Pointer<CartesianGridGeometry > grid_geometry = new CartesianGridGeometry(
             "CartesianGeometry", app_initializer->getComponentDatabase("CartesianGeometry"));
         Pointer<PatchHierarchy > patch_hierarchy = new PatchHierarchy("PatchHierarchy", grid_geometry);
-
-<<<<<<< HEAD
         Pointer<StandardTagAndInitialize > error_detector =
             new StandardTagAndInitialize("StandardTagAndInitialize",
                                                time_integrator,
@@ -147,17 +143,6 @@
                                         error_detector,
                                         box_generator,
                                         load_balancer);
-=======
-        Pointer<StandardTagAndInitialize<NDIM> > error_detector =
-            new StandardTagAndInitialize<NDIM>("StandardTagAndInitialize", time_integrator,
-                                               app_initializer->getComponentDatabase("StandardTagAndInitialize"));
-        Pointer<BergerRigoutsos<NDIM> > box_generator = new BergerRigoutsos<NDIM>();
-        Pointer<LoadBalancer<NDIM> > load_balancer =
-            new LoadBalancer<NDIM>("LoadBalancer", app_initializer->getComponentDatabase("LoadBalancer"));
-        Pointer<GriddingAlgorithm<NDIM> > gridding_algorithm =
-            new GriddingAlgorithm<NDIM>("GriddingAlgorithm", app_initializer->getComponentDatabase("GriddingAlgorithm"),
-                                        error_detector, box_generator, load_balancer);
->>>>>>> acff29e7
 
         // Configure the IB solver.
         Pointer<IBStandardInitializer> ib_initializer = new IBStandardInitializer(
