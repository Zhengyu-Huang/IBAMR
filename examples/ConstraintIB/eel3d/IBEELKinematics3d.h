--- conflicted
+++ resolved
@@ -65,22 +65,13 @@
     /*!
      * \brief Constructor.
      */
-<<<<<<< HEAD
     IBEELKinematics3d(
         const std::string& object_name,
         SAMRAI::tbox::Pointer<SAMRAI::tbox::Database> input_db,
 	IBTK::LDataManager* l_data_manager,
 	SAMRAI::tbox::Pointer<SAMRAI::hier::PatchHierarchy > patch_hierarchy,
         bool register_for_restart = true);
-     
-=======
-    IBEELKinematics3d(const std::string& object_name,
-                      SAMRAI::tbox::Pointer<SAMRAI::tbox::Database> input_db,
-                      IBTK::LDataManager* l_data_manager,
-                      SAMRAI::tbox::Pointer<SAMRAI::hier::PatchHierarchy<NDIM> > patch_hierarchy,
-                      bool register_for_restart = true);
-
->>>>>>> acff29e7
+
     /*!
      * \brief Destructor.
      */
@@ -152,15 +143,10 @@
     /*!
      * \brief Set eel body shape related data.
      */
-<<<<<<< HEAD
     void
     setImmersedBodyLayout(
         SAMRAI::tbox::Pointer<SAMRAI::hier::PatchHierarchy > patch_hierarchy);
     
-=======
-    void setImmersedBodyLayout(SAMRAI::tbox::Pointer<SAMRAI::hier::PatchHierarchy<NDIM> > patch_hierarchy);
-
->>>>>>> acff29e7
     /*!
      * \brief Set eel kinematics velocity.
      */
