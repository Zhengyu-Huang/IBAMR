// Copyright (c) 2002-2014, Boyce Griffith
// All rights reserved.
//
// Redistribution and use in source and binary forms, with or without
// modification, are permitted provided that the following conditions are met:
//
//    * Redistributions of source code must retain the above copyright notice,
//      this list of conditions and the following disclaimer.
//
//    * Redistributions in binary form must reproduce the above copyright
//      notice, this list of conditions and the following disclaimer in the
//      documentation and/or other materials provided with the distribution.
//
//    * Neither the name of The University of North Carolina nor the names of
//      its contributors may be used to endorse or promote products derived from
//      this software without specific prior written permission.
//
// THIS SOFTWARE IS PROVIDED BY THE COPYRIGHT HOLDERS AND CONTRIBUTORS "AS IS"
// AND ANY EXPRESS OR IMPLIED WARRANTIES, INCLUDING, BUT NOT LIMITED TO, THE
// IMPLIED WARRANTIES OF MERCHANTABILITY AND FITNESS FOR A PARTICULAR PURPOSE
// ARE DISCLAIMED. IN NO EVENT SHALL THE COPYRIGHT HOLDER OR CONTRIBUTORS BE
// LIABLE FOR ANY DIRECT, INDIRECT, INCIDENTAL, SPECIAL, EXEMPLARY, OR
// CONSEQUENTIAL DAMAGES (INCLUDING, BUT NOT LIMITED TO, PROCUREMENT OF
// SUBSTITUTE GOODS OR SERVICES; LOSS OF USE, DATA, OR PROFITS; OR BUSINESS
// INTERRUPTION) HOWEVER CAUSED AND ON ANY THEORY OF LIABILITY, WHETHER IN
// CONTRACT, STRICT LIABILITY, OR TORT (INCLUDING NEGLIGENCE OR OTHERWISE)
// ARISING IN ANY WAY OUT OF THE USE OF THIS SOFTWARE, EVEN IF ADVISED OF THE
// POSSIBILITY OF SUCH DAMAGE.

// Config files
#include <IBAMR_config.h>
#include <IBTK_config.h>
#include <SAMRAI_config.h>

// Headers for basic PETSc functions
#include <petscsys.h>

// Headers for basic SAMRAI objects
#include <BergerRigoutsos.h>
#include <CartesianGridGeometry.h>
#include <LoadBalancer.h>
#include <StandardTagAndInitialize.h>

// Headers for basic libMesh objects
#include <libmesh/boundary_info.h>
#include <libmesh/equation_systems.h>
#include <libmesh/exodusII_io.h>
#include <libmesh/mesh.h>
#include <libmesh/mesh_generation.h>
#include <libmesh/mesh_triangle_interface.h>

// Headers for application-specific algorithm/data structure objects
#include <boost/multi_array.hpp>
#include <ibamr/IBExplicitHierarchyIntegrator.h>
#include <ibamr/IBFECentroidPostProcessor.h>
#include <ibamr/IBFEMethod.h>
#include <ibamr/INSCollocatedHierarchyIntegrator.h>
#include <ibamr/INSStaggeredHierarchyIntegrator.h>
#include <ibtk/AppInitializer.h>
#include <ibtk/libmesh_utilities.h>
#include <ibtk/muParserCartGridFunction.h>
#include <ibtk/muParserRobinBcCoefs.h>

// Set up application namespace declarations
#include <ibamr/app_namespaces.h>

// Elasticity model data.
namespace ModelData
{
// Coordinate mapping function.
void
coordinate_mapping_function(libMesh::Point& X, const libMesh::Point& s, void* /*ctx*/)
{
    X(0) = s(0) + 0.6;
    X(1) = s(1) + 0.5;
#if (NDIM == 3)
    X(2) = s(2) + 0.5;
#endif
    return;
} // coordinate_mapping_function

// Stress tensor functions.
static double c1_s = 0.05;
static double p0_s = 0.0;
static double beta_s = 0.0;
void
PK1_dev_stress_function(TensorValue<double>& PP,
                        const TensorValue<double>& FF,
                        const libMesh::Point& /*X*/,
                        const libMesh::Point& /*s*/,
                        Elem* const /*elem*/,
                        const vector<const vector<double>*>& /*var_data*/,
                        const vector<const vector<VectorValue<double> >*>& /*grad_var_data*/,
                        double /*time*/,
                        void* /*ctx*/)
{
    PP = 2.0 * c1_s * FF;
    return;
} // PK1_dev_stress_function

void
PK1_dil_stress_function(TensorValue<double>& PP,
                        const TensorValue<double>& FF,
                        const libMesh::Point& /*X*/,
                        const libMesh::Point& /*s*/,
                        Elem* const /*elem*/,
                        const vector<const vector<double>*>& /*var_data*/,
                        const vector<const vector<VectorValue<double> >*>& /*grad_var_data*/,
                        double /*time*/,
                        void* /*ctx*/)
{
    PP = 2.0 * (-p0_s + beta_s * log(FF.det())) * tensor_inverse_transpose(FF, NDIM);
    return;
} // PK1_dil_stress_function
}
using namespace ModelData;

// Function prototypes
void output_data(Pointer<PatchHierarchy<NDIM> > patch_hierarchy,
                 Pointer<INSHierarchyIntegrator> navier_stokes_integrator,
                 Mesh& mesh,
                 EquationSystems* equation_systems,
                 const int iteration_num,
                 const double loop_time,
                 const string& data_dump_dirname);

/*******************************************************************************
 * For each run, the input filename and restart information (if needed) must   *
 * be given on the command line.  For non-restarted case, command line is:     *
 *                                                                             *
 *    executable <input file name>                                             *
 *                                                                             *
 * For restarted run, command line is:                                         *
 *                                                                             *
 *    executable <input file name> <restart directory> <restart number>        *
 *                                                                             *
 *******************************************************************************/

bool run_example(int argc, char** argv)
{
    // Initialize libMesh, PETSc, MPI, and SAMRAI.
    LibMeshInit init(argc, argv);
    SAMRAI_MPI::setCommunicator(PETSC_COMM_WORLD);
    SAMRAI_MPI::setCallAbortInSerialInsteadOfExit();
    SAMRAIManager::startup();

    { // cleanup dynamically allocated objects prior to shutdown

        // Parse command line options, set some standard options from the input
        // file, initialize the restart database (if this is a restarted run),
        // and enable file logging.
        Pointer<AppInitializer> app_initializer = new AppInitializer(argc, argv, "IB.log");
        Pointer<Database> input_db = app_initializer->getInputDatabase();

        // Get various standard options set in the input file.
        const bool dump_viz_data = app_initializer->dumpVizData();
        const int viz_dump_interval = app_initializer->getVizDumpInterval();
        const bool uses_visit = dump_viz_data && app_initializer->getVisItDataWriter();
        const bool uses_exodus = dump_viz_data && !app_initializer->getExodusIIFilename().empty();
        const string exodus_filename = app_initializer->getExodusIIFilename();

        const bool dump_restart_data = app_initializer->dumpRestartData();
        const int restart_dump_interval = app_initializer->getRestartDumpInterval();
        const string restart_dump_dirname = app_initializer->getRestartDumpDirectory();

        const bool dump_postproc_data = app_initializer->dumpPostProcessingData();
        const int postproc_data_dump_interval = app_initializer->getPostProcessingDataDumpInterval();
        const string postproc_data_dump_dirname = app_initializer->getPostProcessingDataDumpDirectory();
        if (dump_postproc_data && (postproc_data_dump_interval > 0) && !postproc_data_dump_dirname.empty())
        {
            Utilities::recursiveMkdir(postproc_data_dump_dirname);
        }

        const bool dump_timer_data = app_initializer->dumpTimerData();
        const int timer_dump_interval = app_initializer->getTimerDumpInterval();

        // Create a simple FE mesh.
        Mesh mesh(init.comm(), NDIM);
        const double dx = input_db->getDouble("DX");
        const double ds = input_db->getDouble("MFAC") * dx;
        string elem_type = input_db->getString("ELEM_TYPE");
        const double R = 0.2;
        if (NDIM == 2 && (elem_type == "TRI3" || elem_type == "TRI6"))
        {
#ifdef LIBMESH_HAVE_TRIANGLE
            const int num_circum_nodes = ceil(2.0 * M_PI * R / ds);
            for (int k = 0; k < num_circum_nodes; ++k)
            {
                const double theta = 2.0 * M_PI * static_cast<double>(k) / static_cast<double>(num_circum_nodes);
                mesh.add_point(libMesh::Point(R * cos(theta), R * sin(theta)));
            }
            TriangleInterface triangle(mesh);
            triangle.triangulation_type() = TriangleInterface::GENERATE_CONVEX_HULL;
            triangle.elem_type() = Utility::string_to_enum<ElemType>(elem_type);
            triangle.desired_area() = 1.5 * sqrt(3.0) / 4.0 * ds * ds;
            triangle.insert_extra_points() = true;
            triangle.smooth_after_generating() = true;
            triangle.triangulate();
#else
            TBOX_ERROR("ERROR: libMesh appears to have been configured without support for Triangle,\n"
                       << "       but Triangle is required for TRI3 or TRI6 elements.\n");
#endif
        }
        else
        {
            // NOTE: number of segments along boundary is 4*2^r.
            const double num_circum_segments = 2.0 * M_PI * R / ds;
            const int r = log2(0.25 * num_circum_segments);
            MeshTools::Generation::build_sphere(mesh, R, r, Utility::string_to_enum<ElemType>(elem_type));
        }

        // Ensure nodes on the surface are on the analytic boundary.
        MeshBase::element_iterator el_end = mesh.elements_end();
        for (MeshBase::element_iterator el = mesh.elements_begin(); el != el_end; ++el)
        {
            Elem* const elem = *el;
            for (unsigned int side = 0; side < elem->n_sides(); ++side)
            {
                const bool at_mesh_bdry = !elem->neighbor(side);
                if (!at_mesh_bdry) continue;
                for (unsigned int k = 0; k < elem->n_nodes(); ++k)
                {
                    if (!elem->is_node_on_side(k, side)) continue;
                    Node& n = *elem->get_node(k);
                    n = R * n.unit();
                }
            }
        }
        mesh.prepare_for_use();

        c1_s = input_db->getDouble("C1_S");
        p0_s = input_db->getDouble("P0_S");
        beta_s = input_db->getDouble("BETA_S");

        // Create major algorithm and data objects that comprise the
        // application.  These objects are configured from the input database
        // and, if this is a restarted run, from the restart database.
        Pointer<INSHierarchyIntegrator> navier_stokes_integrator;
        const string solver_type = app_initializer->getComponentDatabase("Main")->getString("solver_type");
        if (solver_type == "STAGGERED")
        {
            navier_stokes_integrator = new INSStaggeredHierarchyIntegrator(
                "INSStaggeredHierarchyIntegrator",
                app_initializer->getComponentDatabase("INSStaggeredHierarchyIntegrator"));
        }
        else if (solver_type == "COLLOCATED")
        {
            navier_stokes_integrator = new INSCollocatedHierarchyIntegrator(
                "INSCollocatedHierarchyIntegrator",
                app_initializer->getComponentDatabase("INSCollocatedHierarchyIntegrator"));
        }
        else
        {
            TBOX_ERROR("Unsupported solver type: " << solver_type << "\n"
                                                   << "Valid options are: COLLOCATED, STAGGERED");
        }
        Pointer<IBFEMethod> ib_method_ops =
            new IBFEMethod("IBFEMethod",
                           app_initializer->getComponentDatabase("IBFEMethod"),
                           &mesh,
                           app_initializer->getComponentDatabase("GriddingAlgorithm")->getInteger("max_levels"));
        Pointer<IBHierarchyIntegrator> time_integrator =
            new IBExplicitHierarchyIntegrator("IBHierarchyIntegrator",
                                              app_initializer->getComponentDatabase("IBHierarchyIntegrator"),
                                              ib_method_ops,
                                              navier_stokes_integrator);
        Pointer<CartesianGridGeometry<NDIM> > grid_geometry = new CartesianGridGeometry<NDIM>(
            "CartesianGeometry", app_initializer->getComponentDatabase("CartesianGeometry"));
        Pointer<PatchHierarchy<NDIM> > patch_hierarchy = new PatchHierarchy<NDIM>("PatchHierarchy", grid_geometry);
        Pointer<StandardTagAndInitialize<NDIM> > error_detector =
            new StandardTagAndInitialize<NDIM>("StandardTagAndInitialize",
                                               time_integrator,
                                               app_initializer->getComponentDatabase("StandardTagAndInitialize"));
        Pointer<BergerRigoutsos<NDIM> > box_generator = new BergerRigoutsos<NDIM>();
        Pointer<LoadBalancer<NDIM> > load_balancer =
            new LoadBalancer<NDIM>("LoadBalancer", app_initializer->getComponentDatabase("LoadBalancer"));
        Pointer<GriddingAlgorithm<NDIM> > gridding_algorithm =
            new GriddingAlgorithm<NDIM>("GriddingAlgorithm",
                                        app_initializer->getComponentDatabase("GriddingAlgorithm"),
                                        error_detector,
                                        box_generator,
                                        load_balancer);

        // Configure the IBFE solver.
        ib_method_ops->registerInitialCoordinateMappingFunction(coordinate_mapping_function);
        IBFEMethod::PK1StressFcnData PK1_dev_stress_data(PK1_dev_stress_function);
        IBFEMethod::PK1StressFcnData PK1_dil_stress_data(PK1_dil_stress_function);
        PK1_dev_stress_data.quad_order =
            Utility::string_to_enum<libMesh::Order>(input_db->getStringWithDefault("PK1_DEV_QUAD_ORDER", "THIRD"));
        PK1_dil_stress_data.quad_order =
            Utility::string_to_enum<libMesh::Order>(input_db->getStringWithDefault("PK1_DIL_QUAD_ORDER", "FIRST"));
        ib_method_ops->registerPK1StressFunction(PK1_dev_stress_data);
        ib_method_ops->registerPK1StressFunction(PK1_dil_stress_data);
<<<<<<< HEAD
        ib_method_ops->initializeFEEquationSystems();
=======
>>>>>>> fdd3bd14
        if (input_db->getBoolWithDefault("ELIMINATE_PRESSURE_JUMPS", false))
        {
            ib_method_ops->registerStressNormalizationPart();
        }
<<<<<<< HEAD
=======
        ib_method_ops->initializeFEEquationSystems();
>>>>>>> fdd3bd14
        EquationSystems* equation_systems = ib_method_ops->getFEDataManager()->getEquationSystems();

        // Set up post processor to recover computed stresses.
        ib_method_ops->initializeFEEquationSystems();
        FEDataManager* fe_data_manager = ib_method_ops->getFEDataManager();

        Pointer<IBFEPostProcessor> ib_post_processor =
            new IBFECentroidPostProcessor("IBFEPostProcessor", fe_data_manager);

        ib_post_processor->registerTensorVariable("FF", MONOMIAL, CONSTANT, IBFEPostProcessor::FF_fcn);

        pair<IBTK::TensorMeshFcnPtr, void*> PK1_dev_stress_fcn_data(PK1_dev_stress_function, static_cast<void*>(NULL));
        ib_post_processor->registerTensorVariable("sigma_dev",
                                                  MONOMIAL,
                                                  CONSTANT,
                                                  IBFEPostProcessor::cauchy_stress_from_PK1_stress_fcn,
                                                  vector<SystemData>(),
                                                  &PK1_dev_stress_fcn_data);

        pair<IBTK::TensorMeshFcnPtr, void*> PK1_dil_stress_fcn_data(PK1_dil_stress_function, static_cast<void*>(NULL));
        ib_post_processor->registerTensorVariable("sigma_dil",
                                                  MONOMIAL,
                                                  CONSTANT,
                                                  IBFEPostProcessor::cauchy_stress_from_PK1_stress_fcn,
                                                  vector<SystemData>(),
                                                  &PK1_dil_stress_fcn_data);

        Pointer<hier::Variable<NDIM> > p_var = navier_stokes_integrator->getPressureVariable();
        Pointer<VariableContext> p_current_ctx = navier_stokes_integrator->getCurrentContext();
        HierarchyGhostCellInterpolation::InterpolationTransactionComponent p_ghostfill(
            /*data_idx*/ -1, "LINEAR_REFINE", /*use_cf_bdry_interpolation*/ false, "CONSERVATIVE_COARSEN", "LINEAR");
        FEDataManager::InterpSpec p_interp_spec("PIECEWISE_LINEAR",
                                                QGAUSS,
                                                FIFTH,
                                                /*use_adaptive_quadrature*/ false,
                                                /*point_density*/ 2.0,
                                                /*use_consistent_mass_matrix*/ true);
        ib_post_processor->registerInterpolatedScalarEulerianVariable(
            "p_f", LAGRANGE, FIRST, p_var, p_current_ctx, p_ghostfill, p_interp_spec);

        // Create Eulerian initial condition specification objects.
        if (input_db->keyExists("VelocityInitialConditions"))
        {
            Pointer<CartGridFunction> u_init = new muParserCartGridFunction(
                "u_init", app_initializer->getComponentDatabase("VelocityInitialConditions"), grid_geometry);
            navier_stokes_integrator->registerVelocityInitialConditions(u_init);
        }

        if (input_db->keyExists("PressureInitialConditions"))
        {
            Pointer<CartGridFunction> p_init = new muParserCartGridFunction(
                "p_init", app_initializer->getComponentDatabase("PressureInitialConditions"), grid_geometry);
            navier_stokes_integrator->registerPressureInitialConditions(p_init);
        }

        // Create Eulerian boundary condition specification objects (when necessary).
        const IntVector<NDIM>& periodic_shift = grid_geometry->getPeriodicShift();
        vector<RobinBcCoefStrategy<NDIM>*> u_bc_coefs(NDIM);
        if (periodic_shift.min() > 0)
        {
            for (unsigned int d = 0; d < NDIM; ++d)
            {
                u_bc_coefs[d] = NULL;
            }
        }
        else
        {
            for (unsigned int d = 0; d < NDIM; ++d)
            {
                ostringstream bc_coefs_name_stream;
                bc_coefs_name_stream << "u_bc_coefs_" << d;
                const string bc_coefs_name = bc_coefs_name_stream.str();

                ostringstream bc_coefs_db_name_stream;
                bc_coefs_db_name_stream << "VelocityBcCoefs_" << d;
                const string bc_coefs_db_name = bc_coefs_db_name_stream.str();

                u_bc_coefs[d] = new muParserRobinBcCoefs(
                    bc_coefs_name, app_initializer->getComponentDatabase(bc_coefs_db_name), grid_geometry);
            }
            navier_stokes_integrator->registerPhysicalBoundaryConditions(u_bc_coefs);
        }

        // Create Eulerian body force function specification objects.
        if (input_db->keyExists("ForcingFunction"))
        {
            Pointer<CartGridFunction> f_fcn = new muParserCartGridFunction(
                "f_fcn", app_initializer->getComponentDatabase("ForcingFunction"), grid_geometry);
            time_integrator->registerBodyForceFunction(f_fcn);
        }

        // Set up visualization plot file writers.
        Pointer<VisItDataWriter<NDIM> > visit_data_writer = app_initializer->getVisItDataWriter();
        if (uses_visit)
        {
            time_integrator->registerVisItDataWriter(visit_data_writer);
        }
        libMesh::UniquePtr<ExodusII_IO> exodus_io(uses_exodus ? new ExodusII_IO(mesh) : NULL);

        // Initialize hierarchy configuration and data on all patches.
        ib_method_ops->initializeFEData();
        if (ib_post_processor) ib_post_processor->initializeFEData();
        time_integrator->initializePatchHierarchy(patch_hierarchy, gridding_algorithm);

        // Deallocate initialization objects.
        app_initializer.setNull();

        // Print the input database contents to the log file.
        plog << "Input database:\n";
        input_db->printClassData(plog);

        // Write out initial visualization data.
        int iteration_num = time_integrator->getIntegratorStep();
        double loop_time = time_integrator->getIntegratorTime();
        if (dump_viz_data)
        {
            pout << "\n\nWriting visualization files...\n\n";
            if (uses_visit)
            {
                time_integrator->setupPlotData();
                visit_data_writer->writePlotData(patch_hierarchy, iteration_num, loop_time);
            }
            if (uses_exodus)
            {
                if (ib_post_processor) ib_post_processor->postProcessData(loop_time);
                exodus_io->write_timestep(
                    exodus_filename, *equation_systems, iteration_num / viz_dump_interval + 1, loop_time);
            }
        }

        // Open streams to save volume of structure.
        ofstream volume_stream;
        if (SAMRAI_MPI::getRank() == 0)
        {
            volume_stream.open("volume.curve", ios_base::out | ios_base::trunc);
        }

        // Main time step loop.
        double loop_time_end = time_integrator->getEndTime();
        double dt = 0.0;
        while (!MathUtilities<double>::equalEps(loop_time, loop_time_end) && time_integrator->stepsRemaining())
        {
            iteration_num = time_integrator->getIntegratorStep();
            loop_time = time_integrator->getIntegratorTime();

            pout << "\n";
            pout << "+++++++++++++++++++++++++++++++++++++++++++++++++++\n";
            pout << "At beginning of timestep # " << iteration_num << "\n";
            pout << "Simulation time is " << loop_time << "\n";

            dt = time_integrator->getMaximumTimeStepSize();
            time_integrator->advanceHierarchy(dt);
            loop_time += dt;

            pout << "\n";
            pout << "At end       of timestep # " << iteration_num << "\n";
            pout << "Simulation time is " << loop_time << "\n";
            pout << "+++++++++++++++++++++++++++++++++++++++++++++++++++\n";
            pout << "\n";

            // At specified intervals, write visualization and restart files,
            // print out timer data, and store hierarchy data for post
            // processing.
            iteration_num += 1;
            const bool last_step = !time_integrator->stepsRemaining();
            if (dump_viz_data && (iteration_num % viz_dump_interval == 0 || last_step))
            {
                pout << "\nWriting visualization files...\n\n";
                if (uses_visit)
                {
                    time_integrator->setupPlotData();
                    visit_data_writer->writePlotData(patch_hierarchy, iteration_num, loop_time);
                }
                if (uses_exodus)
                {
                    if (ib_post_processor) ib_post_processor->postProcessData(loop_time);
                    exodus_io->write_timestep(
                        exodus_filename, *equation_systems, iteration_num / viz_dump_interval + 1, loop_time);
                }
            }
            if (dump_restart_data && (iteration_num % restart_dump_interval == 0 || last_step))
            {
                pout << "\nWriting restart files...\n\n";
                RestartManager::getManager()->writeRestartFile(restart_dump_dirname, iteration_num);
            }
            if (dump_timer_data && (iteration_num % timer_dump_interval == 0 || last_step))
            {
                pout << "\nWriting timer data...\n\n";
                TimerManager::getManager()->print(plog);
            }
            if (dump_postproc_data && (iteration_num % postproc_data_dump_interval == 0 || last_step))
            {
                output_data(patch_hierarchy,
                            navier_stokes_integrator,
                            mesh,
                            equation_systems,
                            iteration_num,
                            loop_time,
                            postproc_data_dump_dirname);
            }

            // Compute the volume of the structure.
            double J_integral = 0.0;
            System& X_system = equation_systems->get_system<System>(IBFEMethod::COORDS_SYSTEM_NAME);
            NumericVector<double>* X_vec = X_system.solution.get();
            NumericVector<double>* X_ghost_vec = X_system.current_local_solution.get();
            X_vec->localize(*X_ghost_vec);
            DofMap& X_dof_map = X_system.get_dof_map();
            vector<vector<unsigned int> > X_dof_indices(NDIM);
<<<<<<< HEAD
            AutoPtr<FEBase> fe(FEBase::build(NDIM, X_dof_map.variable_type(0)));
            AutoPtr<QBase> qrule = QBase::build(QGAUSS, NDIM, FIFTH);
=======
            libMesh::UniquePtr<FEBase> fe(FEBase::build(NDIM, X_dof_map.variable_type(0)));
            libMesh::UniquePtr<QBase> qrule = QBase::build(QGAUSS, NDIM, FIFTH);
>>>>>>> fdd3bd14
            fe->attach_quadrature_rule(qrule.get());
            const vector<double>& JxW = fe->get_JxW();
            const vector<vector<VectorValue<double> > >& dphi = fe->get_dphi();
            TensorValue<double> FF;
            boost::multi_array<double, 2> X_node;
            const MeshBase::const_element_iterator el_begin = mesh.active_local_elements_begin();
            const MeshBase::const_element_iterator el_end = mesh.active_local_elements_end();
            for (MeshBase::const_element_iterator el_it = el_begin; el_it != el_end; ++el_it)
            {
                Elem* const elem = *el_it;
                fe->reinit(elem);
                for (unsigned int d = 0; d < NDIM; ++d)
                {
                    X_dof_map.dof_indices(elem, X_dof_indices[d], d);
                }
                const int n_qp = qrule->n_points();
                get_values_for_interpolation(X_node, *X_ghost_vec, X_dof_indices);
                for (int qp = 0; qp < n_qp; ++qp)
                {
                    jacobian(FF, qp, X_node, dphi);
                    J_integral += abs(FF.det()) * JxW[qp];
                }
            }
            J_integral = SAMRAI_MPI::sumReduction(J_integral);
            if (SAMRAI_MPI::getRank() == 0)
            {
                volume_stream.precision(12);
                volume_stream.setf(ios::fixed, ios::floatfield);
                volume_stream << loop_time << " " << J_integral << endl;
            }
        }

        // Close the logging streams.
        if (SAMRAI_MPI::getRank() == 0)
        {
            volume_stream.close();
        }

        // Cleanup Eulerian boundary condition specification objects (when
        // necessary).
        for (unsigned int d = 0; d < NDIM; ++d) delete u_bc_coefs[d];

    } // cleanup dynamically allocated objects prior to shutdown

    SAMRAIManager::shutdown();
    return true;
} // run_example

void
output_data(Pointer<PatchHierarchy<NDIM> > patch_hierarchy,
            Pointer<INSHierarchyIntegrator> navier_stokes_integrator,
            Mesh& mesh,
            EquationSystems* equation_systems,
            const int iteration_num,
            const double loop_time,
            const string& data_dump_dirname)
{
    plog << "writing hierarchy data at iteration " << iteration_num << " to disk" << endl;
    plog << "simulation time is " << loop_time << endl;

    // Write Cartesian data.
    string file_name = data_dump_dirname + "/" + "hier_data.";
    char temp_buf[128];
    sprintf(temp_buf, "%05d.samrai.%05d", iteration_num, SAMRAI_MPI::getRank());
    file_name += temp_buf;
    Pointer<HDFDatabase> hier_db = new HDFDatabase("hier_db");
    hier_db->create(file_name);
    VariableDatabase<NDIM>* var_db = VariableDatabase<NDIM>::getDatabase();
    ComponentSelector hier_data;
    hier_data.setFlag(var_db->mapVariableAndContextToIndex(navier_stokes_integrator->getVelocityVariable(),
                                                           navier_stokes_integrator->getCurrentContext()));
    hier_data.setFlag(var_db->mapVariableAndContextToIndex(navier_stokes_integrator->getPressureVariable(),
                                                           navier_stokes_integrator->getCurrentContext()));
    patch_hierarchy->putToDatabase(hier_db->putDatabase("PatchHierarchy"), hier_data);
    hier_db->putDouble("loop_time", loop_time);
    hier_db->putInteger("iteration_num", iteration_num);
    hier_db->close();

    // Write Lagrangian data.
    file_name = data_dump_dirname + "/" + "fe_mesh.";
    sprintf(temp_buf, "%05d", iteration_num);
    file_name += temp_buf;
    file_name += ".xda";
    mesh.write(file_name);
    file_name = data_dump_dirname + "/" + "fe_equation_systems.";
    sprintf(temp_buf, "%05d", iteration_num);
    file_name += temp_buf;
    equation_systems->write(file_name, (EquationSystems::WRITE_DATA | EquationSystems::WRITE_ADDITIONAL_DATA));
    return;
} // output_data<|MERGE_RESOLUTION|>--- conflicted
+++ resolved
@@ -291,18 +291,11 @@
             Utility::string_to_enum<libMesh::Order>(input_db->getStringWithDefault("PK1_DIL_QUAD_ORDER", "FIRST"));
         ib_method_ops->registerPK1StressFunction(PK1_dev_stress_data);
         ib_method_ops->registerPK1StressFunction(PK1_dil_stress_data);
-<<<<<<< HEAD
         ib_method_ops->initializeFEEquationSystems();
-=======
->>>>>>> fdd3bd14
         if (input_db->getBoolWithDefault("ELIMINATE_PRESSURE_JUMPS", false))
         {
             ib_method_ops->registerStressNormalizationPart();
         }
-<<<<<<< HEAD
-=======
-        ib_method_ops->initializeFEEquationSystems();
->>>>>>> fdd3bd14
         EquationSystems* equation_systems = ib_method_ops->getFEDataManager()->getEquationSystems();
 
         // Set up post processor to recover computed stresses.
@@ -512,13 +505,8 @@
             X_vec->localize(*X_ghost_vec);
             DofMap& X_dof_map = X_system.get_dof_map();
             vector<vector<unsigned int> > X_dof_indices(NDIM);
-<<<<<<< HEAD
-            AutoPtr<FEBase> fe(FEBase::build(NDIM, X_dof_map.variable_type(0)));
-            AutoPtr<QBase> qrule = QBase::build(QGAUSS, NDIM, FIFTH);
-=======
             libMesh::UniquePtr<FEBase> fe(FEBase::build(NDIM, X_dof_map.variable_type(0)));
             libMesh::UniquePtr<QBase> qrule = QBase::build(QGAUSS, NDIM, FIFTH);
->>>>>>> fdd3bd14
             fe->attach_quadrature_rule(qrule.get());
             const vector<double>& JxW = fe->get_JxW();
             const vector<vector<VectorValue<double> > >& dphi = fe->get_dphi();
