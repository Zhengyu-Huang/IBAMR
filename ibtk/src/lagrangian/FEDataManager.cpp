// Filename: FEDataManager.cpp
// Created on 19 Apr 2010 by Boyce Griffith
//
// Copyright (c) 2002-2017, Boyce Griffith
// All rights reserved.
//
// Redistribution and use in source and binary forms, with or without
// modification, are permitted provided that the following conditions are met:
//
//    * Redistributions of source code must retain the above copyright notice,
//      this list of conditions and the following disclaimer.
//
//    * Redistributions in binary form must reproduce the above copyright
//      notice, this list of conditions and the following disclaimer in the
//      documentation and/or other materials provided with the distribution.
//
//    * Neither the name of The University of North Carolina nor the names of
//      its contributors may be used to endorse or promote products derived from
//      this software without specific prior written permission.
//
// THIS SOFTWARE IS PROVIDED BY THE COPYRIGHT HOLDERS AND CONTRIBUTORS "AS IS"
// AND ANY EXPRESS OR IMPLIED WARRANTIES, INCLUDING, BUT NOT LIMITED TO, THE
// IMPLIED WARRANTIES OF MERCHANTABILITY AND FITNESS FOR A PARTICULAR PURPOSE
// ARE DISCLAIMED. IN NO EVENT SHALL THE COPYRIGHT HOLDER OR CONTRIBUTORS BE
// LIABLE FOR ANY DIRECT, INDIRECT, INCIDENTAL, SPECIAL, EXEMPLARY, OR
// CONSEQUENTIAL DAMAGES (INCLUDING, BUT NOT LIMITED TO, PROCUREMENT OF
// SUBSTITUTE GOODS OR SERVICES; LOSS OF USE, DATA, OR PROFITS; OR BUSINESS
// INTERRUPTION) HOWEVER CAUSED AND ON ANY THEORY OF LIABILITY, WHETHER IN
// CONTRACT, STRICT LIABILITY, OR TORT (INCLUDING NEGLIGENCE OR OTHERWISE)
// ARISING IN ANY WAY OUT OF THE USE OF THIS SOFTWARE, EVEN IF ADVISED OF THE
// POSSIBILITY OF SUCH DAMAGE.

/////////////////////////////// INCLUDES /////////////////////////////////////

#include <algorithm>
#include <cmath>
#include <functional>
#include <limits>
#include <map>
#include <ostream>
#include <set>
#include <stdbool.h>
#include <stddef.h>
#include <string>
#include <utility>
#include <vector>

#include "BasePatchHierarchy.h"
#include "BasePatchLevel.h"
#include "Box.h"
#include "CartesianCellDoubleWeightedAverage.h"
#include "CartesianPatchGeometry.h"
#include "CellData.h"
#include "CellIndex.h"
#include "CellIterator.h"
#include "CellVariable.h"
#include "CoarsenAlgorithm.h"
#include "CoarsenOperator.h"
#include "CoarsenSchedule.h"
#include "HierarchyCellDataOpsReal.h"
#include "HierarchyDataOpsManager.h"
#include "HierarchyDataOpsReal.h"
#include "Index.h"
#include "IntVector.h"
#include "LoadBalancer.h"
#include "MultiblockDataTranslator.h"
#include "Patch.h"
#include "PatchData.h"
#include "PatchHierarchy.h"
#include "PatchLevel.h"
#include "ProcessorMapping.h"
#include "RefineSchedule.h"
#include "SideData.h"
#include "SideGeometry.h"
#include "SideIndex.h"
#include "SideIterator.h"
#include "SideVariable.h"
#include "Variable.h"
#include "VariableContext.h"
#include "VariableDatabase.h"
#include "boost/array.hpp"
#include "boost/multi_array.hpp"
#include "ibtk/FEDataManager.h"
#include "ibtk/IBTK_CHKERRQ.h"
#include "ibtk/IndexUtilities.h"
#include "ibtk/LEInteractor.h"
#include "ibtk/RobinPhysBdryPatchStrategy.h"
#include "ibtk/ibtk_utilities.h"
#include "ibtk/libmesh_utilities.h"
#include "ibtk/namespaces.h" // IWYU pragma: keep
#include "libmesh/auto_ptr.h"
#include "libmesh/dense_matrix.h"
#include "libmesh/dense_vector.h"
#include "libmesh/dof_map.h"
#include "libmesh/elem.h"
#include "libmesh/enum_elem_type.h"
#include "libmesh/enum_order.h"
#include "libmesh/enum_parallel_type.h"
#include "libmesh/enum_quadrature_type.h"
#include "libmesh/equation_systems.h"
#include "libmesh/fe_interface.h"
#include "libmesh/fe_type.h"
#include "libmesh/fem_context.h"
#include "libmesh/linear_solver.h"
#include "libmesh/mesh_base.h"
#include "libmesh/node.h"
#include "libmesh/numeric_vector.h"
#include "libmesh/petsc_linear_solver.h"
#include "libmesh/petsc_matrix.h"
#include "libmesh/petsc_vector.h"
#include "libmesh/point.h"
#include "libmesh/quadrature.h"
#include "libmesh/quadrature_grid.h"
#include "libmesh/sparse_matrix.h"
#include "libmesh/string_to_enum.h"
#include "libmesh/system.h"
#include "libmesh/tensor_value.h"
#include "libmesh/type_vector.h"
#include "libmesh/variant_filter_iterator.h"
#include "petscksp.h"
#include "petscoptions.h"
#include "petscsys.h"
#include "petscvec.h"
#include "tbox/Database.h"
#include "tbox/PIO.h"
#include "tbox/Pointer.h"
#include "tbox/RestartManager.h"
#include "tbox/SAMRAI_MPI.h"
#include "tbox/ShutdownRegistry.h"
#include "tbox/Timer.h"
#include "tbox/TimerManager.h"
#include "tbox/Utilities.h"

namespace libMesh
{
namespace Parallel
{
class Communicator;
} // namespace Parallel
} // namespace libMesh

namespace libMesh
{
template <typename T>
class VectorValue;
} // namespace libMesh

/////////////////////////////// NAMESPACE ////////////////////////////////////

namespace IBTK
{
/////////////////////////////// STATIC ///////////////////////////////////////

namespace
{
// Timers.
static Timer* t_reinit_element_mappings;
static Timer* t_build_ghosted_solution_vector;
static Timer* t_spread;
static Timer* t_prolong_data_side;
static Timer* t_prolong_data_cell;
static Timer* t_interp;
static Timer* t_interp_weighted;
static Timer* t_restrict_data;
static Timer* t_build_l2_projection_solver;
static Timer* t_build_diagonal_l2_mass_matrix;
static Timer* t_compute_l2_projection;
static Timer* t_update_workload_estimates;
static Timer* t_initialize_level_data;
static Timer* t_reset_hierarchy_configuration;
static Timer* t_apply_gradient_detector;
static Timer* t_put_to_database;

// Version of FEDataManager restart file data.
static const int FE_DATA_MANAGER_VERSION = 1;

// Local helper functions.
struct ElemComp : std::binary_function<Elem*, Elem*, bool>
{
    inline bool operator()(const Elem* const x, const Elem* const y) const
    {
        return x->id() < y->id();
    } // operator()
};

template <class ContainerOfContainers>
inline void
collect_unique_elems(std::vector<Elem*>& elems, const ContainerOfContainers& elem_patch_map)
{
    std::set<Elem*, ElemComp> elem_set;
    for (typename ContainerOfContainers::const_iterator it = elem_patch_map.begin(); it != elem_patch_map.end(); ++it)
    {
        elem_set.insert(it->begin(), it->end());
    }
    elems.assign(elem_set.begin(), elem_set.end());
    return;
} // collect_unique_elems

inline short int
get_dirichlet_bdry_ids(const std::vector<short int>& bdry_ids)
{
    short int dirichlet_bdry_ids = 0;
    for (std::vector<short int>::const_iterator cit = bdry_ids.begin(); cit != bdry_ids.end(); ++cit)
    {
        const short int bdry_id = *cit;
        if (bdry_id == FEDataManager::ZERO_DISPLACEMENT_X_BDRY_ID ||
            bdry_id == FEDataManager::ZERO_DISPLACEMENT_Y_BDRY_ID ||
            bdry_id == FEDataManager::ZERO_DISPLACEMENT_Z_BDRY_ID ||
            bdry_id == FEDataManager::ZERO_DISPLACEMENT_XY_BDRY_ID ||
            bdry_id == FEDataManager::ZERO_DISPLACEMENT_XZ_BDRY_ID ||
            bdry_id == FEDataManager::ZERO_DISPLACEMENT_YZ_BDRY_ID ||
            bdry_id == FEDataManager::ZERO_DISPLACEMENT_XYZ_BDRY_ID)
        {
            dirichlet_bdry_ids |= bdry_id;
        }
    }
    return dirichlet_bdry_ids;
} // get_dirichlet_bdry_ids

inline double
get_elem_hmax(Elem* const elem, const boost::multi_array<double, 2>& X_node)
{
    double hmax_squared = 0.0;
    if (elem->dim() == 1)
    {
        for (unsigned int n1 = 0; n1 < elem->n_vertices(); ++n1)
        {
            for (unsigned int n2 = n1 + 1; n2 < elem->n_vertices(); ++n2)
            {
                double diff_sq = 0.0;
                for (unsigned int d = 0; d < NDIM; ++d)
                {
                    diff_sq += (X_node[n1][d] - X_node[n2][d]) * (X_node[n1][d] - X_node[n2][d]);
                }
                hmax_squared = std::max(hmax_squared, diff_sq);
            }
        }
    }
    else
    {
        for (unsigned int e = 0; e < elem->n_edges(); ++e)
        {
            for (unsigned int n1 = 0; n1 < elem->n_vertices(); ++n1)
            {
                if (!elem->is_node_on_edge(n1, e)) continue;
                for (unsigned int n2 = n1 + 1; n2 < elem->n_vertices(); ++n2)
                {
                    if (!elem->is_node_on_edge(n2, e)) continue;
                    double diff_sq = 0.0;
                    for (unsigned int d = 0; d < NDIM; ++d)
                    {
                        diff_sq += (X_node[n1][d] - X_node[n2][d]) * (X_node[n1][d] - X_node[n2][d]);
                    }
                    hmax_squared = std::max(hmax_squared, diff_sq);
                }
            }
        }
    }
    return sqrt(hmax_squared);
} // get_elem_hmax
}

const short int FEDataManager::ZERO_DISPLACEMENT_X_BDRY_ID = 0x100;
const short int FEDataManager::ZERO_DISPLACEMENT_Y_BDRY_ID = 0x200;
const short int FEDataManager::ZERO_DISPLACEMENT_Z_BDRY_ID = 0x400;
const short int FEDataManager::ZERO_DISPLACEMENT_XY_BDRY_ID = 0x100 | 0x200;
const short int FEDataManager::ZERO_DISPLACEMENT_XZ_BDRY_ID = 0x100 | 0x400;
const short int FEDataManager::ZERO_DISPLACEMENT_YZ_BDRY_ID = 0x200 | 0x400;
const short int FEDataManager::ZERO_DISPLACEMENT_XYZ_BDRY_ID = 0x100 | 0x200 | 0x400;
std::map<std::string, FEDataManager*> FEDataManager::s_data_manager_instances;
bool FEDataManager::s_registered_callback = false;
unsigned char FEDataManager::s_shutdown_priority = 200;

FEDataManager*
FEDataManager::getManager(const std::string& name,
                          const FEDataManager::InterpSpec& default_interp_spec,
                          const FEDataManager::SpreadSpec& default_spread_spec,
                          const IntVector<NDIM>& min_ghost_width,
                          bool register_for_restart)
{
    if (s_data_manager_instances.find(name) == s_data_manager_instances.end())
    {
        const IntVector<NDIM> ghost_width = IntVector<NDIM>::max(
            min_ghost_width,
            IntVector<NDIM>(std::max(LEInteractor::getMinimumGhostWidth(default_interp_spec.kernel_fcn),
                                     LEInteractor::getMinimumGhostWidth(default_spread_spec.kernel_fcn))));
        s_data_manager_instances[name] =
            new FEDataManager(name, default_interp_spec, default_spread_spec, ghost_width, register_for_restart);
    }
    if (!s_registered_callback)
    {
        ShutdownRegistry::registerShutdownRoutine(freeAllManagers, s_shutdown_priority);
        s_registered_callback = true;
    }
    return s_data_manager_instances[name];
} // getManager

void
FEDataManager::freeAllManagers()
{
    for (std::map<std::string, FEDataManager*>::iterator it = s_data_manager_instances.begin();
         it != s_data_manager_instances.end();
         ++it)
    {
        if (it->second)
        {
            delete it->second;
        }
        it->second = NULL;
    }
    return;
} // freeAllManagers

/////////////////////////////// PUBLIC ///////////////////////////////////////

void
FEDataManager::registerLoadBalancer(Pointer<LoadBalancer<NDIM> > load_balancer, int workload_data_idx)
{
    TBOX_ASSERT(load_balancer);
    d_load_balancer = load_balancer;
    d_workload_idx = workload_data_idx;
    return;
} // registerLoadBalancer

void
FEDataManager::setPatchHierarchy(Pointer<PatchHierarchy<NDIM> > hierarchy)
{
    // Reset the hierarchy.
    TBOX_ASSERT(hierarchy);
    d_hierarchy = hierarchy;
    return;
} // setPatchHierarchy

Pointer<PatchHierarchy<NDIM> >
FEDataManager::getPatchHierarchy() const
{
    return d_hierarchy;
} // getPatchHierarchy

void
FEDataManager::setPatchLevels(const int coarsest_ln, const int finest_ln)
{
    // Reset the level numbers.
    TBOX_ASSERT(d_hierarchy);
    TBOX_ASSERT((coarsest_ln >= 0) && (finest_ln >= coarsest_ln) && (finest_ln <= d_hierarchy->getFinestLevelNumber()));
    d_coarsest_ln = coarsest_ln;
    d_finest_ln = finest_ln;
    return;
} // setPatchLevels

std::pair<int, int>
FEDataManager::getPatchLevels() const
{
    return std::make_pair(d_coarsest_ln, d_finest_ln + 1);
} // getPatchLevels

void
FEDataManager::setEquationSystems(EquationSystems* const equation_systems, const int level_number)
{
    d_es = equation_systems;
    d_level_number = level_number;
    return;
} // setEquationSystems

EquationSystems*
FEDataManager::getEquationSystems() const
{
    return d_es;
} // getEquationSystems

FEDataManager::SystemDofMapCache*
FEDataManager::getDofMapCache(const std::string& system_name)
{
    TBOX_ASSERT(d_es);
    return getDofMapCache(d_es->get_system(system_name).number());
}

FEDataManager::SystemDofMapCache*
FEDataManager::getDofMapCache(unsigned int system_num)
{
    Pointer<SystemDofMapCache> dof_map_cache = d_system_dof_map_cache[system_num];
    if (!dof_map_cache)
    {
        d_system_dof_map_cache[system_num] = new SystemDofMapCache(d_es->get_system(system_num));
        dof_map_cache = d_system_dof_map_cache[system_num];
    }
    return dof_map_cache.getPointer();
} // getDofMapCache

int
FEDataManager::getLevelNumber() const
{
    return d_level_number;
} // getLevelNumber

const IntVector<NDIM>&
FEDataManager::getGhostCellWidth() const
{
    return d_ghost_width;
} // getGhostCellWidth

const FEDataManager::InterpSpec&
FEDataManager::getDefaultInterpSpec() const
{
    return d_default_interp_spec;
} // getDefaultInterpSpec

const FEDataManager::SpreadSpec&
FEDataManager::getDefaultSpreadSpec() const
{
    return d_default_spread_spec;
} // getDefaultSpreadSpec

const std::vector<std::vector<Elem*> >&
FEDataManager::getActivePatchElementMap() const
{
    return d_active_patch_elem_map;
} // getActivePatchElementMap

void
FEDataManager::reinitElementMappings()
{
    IBTK_TIMER_START(t_reinit_element_mappings);

    // Delete cached hierarchy-dependent data.
    d_active_patch_elem_map.clear();
    d_active_patch_ghost_dofs.clear();
    for (std::map<std::string, NumericVector<double>*>::iterator it = d_system_ghost_vec.begin();
         it != d_system_ghost_vec.end();
         ++it)
    {
        delete it->second;
    }
    d_system_ghost_vec.clear();

    // Reset the mappings between grid patches and active mesh elements.
    collectActivePatchElements(d_active_patch_elem_map, d_level_number, d_ghost_width);

    IBTK_TIMER_STOP(t_reinit_element_mappings);
    return;
} // reinitElementMappings

NumericVector<double>*
FEDataManager::getSolutionVector(const std::string& system_name) const
{
    return d_es->get_system(system_name).solution.get();
} // getSolutionVector

NumericVector<double>*
FEDataManager::buildGhostedSolutionVector(const std::string& system_name, const bool localize_data)
{
    IBTK_TIMER_START(t_build_ghosted_solution_vector);

    NumericVector<double>* sol_vec = getSolutionVector(system_name);
    if (!d_system_ghost_vec.count(system_name))
    {
        plog << "FEDataManager::buildGhostedSolutionVector(): building ghosted solution vector for system: "
             << system_name << "\n";
        if (!d_active_patch_ghost_dofs.count(system_name))
        {
            plog << "FEDataManager::buildGhostedSolutionVector(): constructing ghost DOF index "
                    "list for system: "
                 << system_name << "\n";
            std::vector<Elem*> active_elems;
            collect_unique_elems(active_elems, d_active_patch_elem_map);
            collectGhostDOFIndices(d_active_patch_ghost_dofs[system_name], active_elems, system_name);
        }
        UniquePtr<NumericVector<double> > sol_ghost_vec = NumericVector<double>::build(sol_vec->comm());
        sol_ghost_vec->init(
            sol_vec->size(), sol_vec->local_size(), d_active_patch_ghost_dofs[system_name], true, GHOSTED);
        d_system_ghost_vec[system_name] = sol_ghost_vec.release();
    }
    NumericVector<double>* sol_ghost_vec = d_system_ghost_vec[system_name];
    if (localize_data) sol_vec->localize(*sol_ghost_vec);

    IBTK_TIMER_STOP(t_build_ghosted_solution_vector);
    return sol_ghost_vec;
} // buildGhostedSolutionVector

NumericVector<double>*
FEDataManager::getCoordsVector() const
{
    return getSolutionVector(COORDINATES_SYSTEM_NAME);
} // getCoordsVector

NumericVector<double>*
FEDataManager::buildGhostedCoordsVector(const bool localize_data)
{
    return buildGhostedSolutionVector(COORDINATES_SYSTEM_NAME, localize_data);
} // buildGhostedCoordsVector

void
FEDataManager::spread(const int f_data_idx,
                      NumericVector<double>& F_vec,
                      NumericVector<double>& X_vec,
                      const std::string& system_name,
                      RobinPhysBdryPatchStrategy* f_phys_bdry_op,
                      const double fill_data_time)
{
    spread(f_data_idx, F_vec, X_vec, system_name, d_default_spread_spec, f_phys_bdry_op, fill_data_time);
    return;
} // spread

void
FEDataManager::spread(const int f_data_idx,
                      NumericVector<double>& F_vec,
                      NumericVector<double>& X_vec,
                      const std::string& system_name,
                      const FEDataManager::SpreadSpec& spread_spec,
                      RobinPhysBdryPatchStrategy* f_phys_bdry_op,
                      const double fill_data_time)
{
    IBTK_TIMER_START(t_spread);

    const int coarsest_ln = 0;
    const int finest_ln = d_hierarchy->getFinestLevelNumber();
    VariableDatabase<NDIM>* var_db = VariableDatabase<NDIM>::getDatabase();

    // Determine the type of data centering.
    Pointer<hier::Variable<NDIM> > f_var;
    var_db->mapIndexToVariable(f_data_idx, f_var);
    Pointer<CellVariable<NDIM, double> > f_cc_var = f_var;
    Pointer<SideVariable<NDIM, double> > f_sc_var = f_var;
    const bool cc_data = f_cc_var;
    const bool sc_data = f_sc_var;
    TBOX_ASSERT(cc_data || sc_data);

    // Make a copy of the Eulerian data.
    const int f_copy_data_idx = var_db->registerClonedPatchDataIndex(f_var, f_data_idx);
    Pointer<PatchLevel<NDIM> > level = d_hierarchy->getPatchLevel(d_level_number);
    for (int ln = coarsest_ln; ln <= finest_ln; ++ln)
    {
        Pointer<PatchLevel<NDIM> > level = d_hierarchy->getPatchLevel(ln);
        level->allocatePatchData(f_copy_data_idx);
    }
    Pointer<HierarchyDataOpsReal<NDIM, double> > f_data_ops =
        HierarchyDataOpsManager<NDIM>::getManager()->getOperationsDouble(f_var, d_hierarchy, true);
    f_data_ops->swapData(f_copy_data_idx, f_data_idx);
    f_data_ops->setToScalar(f_data_idx, 0.0, /*interior_only*/ false);

    // Extract the mesh.
    const MeshBase& mesh = d_es->get_mesh();
    const unsigned int dim = mesh.mesh_dimension();
    UniquePtr<QBase> qrule;

    // Extract the FE systems and DOF maps, and setup the FE object.
    System& F_system = d_es->get_system(system_name);
    const unsigned int n_vars = F_system.n_vars();
    const DofMap& F_dof_map = F_system.get_dof_map();
    SystemDofMapCache& F_dof_map_cache = *getDofMapCache(system_name);
    System& X_system = d_es->get_system(COORDINATES_SYSTEM_NAME);
    const DofMap& X_dof_map = X_system.get_dof_map();
    SystemDofMapCache& X_dof_map_cache = *getDofMapCache(COORDINATES_SYSTEM_NAME);
    std::vector<std::vector<unsigned int> > F_dof_indices(n_vars);
    std::vector<std::vector<unsigned int> > X_dof_indices(NDIM);
    FEType F_fe_type = F_dof_map.variable_type(0);
    for (unsigned i = 0; i < n_vars; ++i) TBOX_ASSERT(F_dof_map.variable_type(i) == F_fe_type);
    FEType X_fe_type = X_dof_map.variable_type(0);
    for (unsigned d = 0; d < NDIM; ++d) TBOX_ASSERT(X_dof_map.variable_type(d) == X_fe_type);
    UniquePtr<FEBase> F_fe_autoptr(FEBase::build(dim, F_fe_type)), X_fe_autoptr(NULL);
    if (F_fe_type != X_fe_type)
    {
        X_fe_autoptr = UniquePtr<FEBase>(FEBase::build(dim, X_fe_type));
    }
    FEBase* F_fe = F_fe_autoptr.get();
    FEBase* X_fe = X_fe_autoptr.get() ? X_fe_autoptr.get() : F_fe_autoptr.get();
    const std::vector<double>& JxW_F = F_fe->get_JxW();
    const std::vector<std::vector<double> >& phi_F = F_fe->get_phi();
    const std::vector<std::vector<double> >& phi_X = X_fe->get_phi();

    // Communicate any unsynchronized ghost data and extract the underlying
    // solution data.
    /*if (!F_vec.closed())*/ F_vec.close();
    PetscVector<double>* F_petsc_vec = static_cast<PetscVector<double>*>(&F_vec);
    Vec F_global_vec = F_petsc_vec->vec();
    Vec F_local_vec;
    VecGhostGetLocalForm(F_global_vec, &F_local_vec);
    double* F_local_soln;
    VecGetArray(F_local_vec, &F_local_soln);

    /*if (!X_vec.closed())*/ X_vec.close();
    PetscVector<double>* X_petsc_vec = static_cast<PetscVector<double>*>(&X_vec);
    Vec X_global_vec = X_petsc_vec->vec();
    Vec X_local_vec;
    VecGhostGetLocalForm(X_global_vec, &X_local_vec);
    double* X_local_soln;
    VecGetArray(X_local_vec, &X_local_soln);

    /*!
     * \return The DofMapCache for a specified system.
     */
    SystemDofMapCache& getDofMapCache(const std::string& system_name);

    /*!
     * \return The DofMapCache for a specified system.
     */
    SystemDofMapCache& getDofMapCache(unsigned int system_num);

    // Loop over the patches to interpolate nodal values on the FE mesh to the
    // element quadrature points, then spread those values onto the Eulerian
    // grid.
    boost::multi_array<double, 2> F_node, X_node;
    std::vector<double> F_JxW_qp, X_qp;
    int local_patch_num = 0;
    for (PatchLevel<NDIM>::Iterator p(level); p; p++, ++local_patch_num)
    {
        // The relevant collection of elements.
        const std::vector<Elem*>& patch_elems = d_active_patch_elem_map[local_patch_num];
        const size_t num_active_patch_elems = patch_elems.size();
        if (!num_active_patch_elems) continue;

        const Pointer<Patch<NDIM> > patch = level->getPatch(p());
        const Pointer<CartesianPatchGeometry<NDIM> > patch_geom = patch->getPatchGeometry();
        const double* const patch_dx = patch_geom->getDx();
        const double patch_dx_min = *std::min_element(patch_dx, patch_dx + NDIM);

        // Setup vectors to store the values of F_JxW and X at the quadrature
        // points.
        unsigned int n_qp_patch = 0;
        for (unsigned int e_idx = 0; e_idx < num_active_patch_elems; ++e_idx)
        {
            Elem* const elem = patch_elems[e_idx];
            for (unsigned int d = 0; d < NDIM; ++d)
            {
                X_dof_map_cache.dof_indices(elem, X_dof_indices[d], d);
            }
            get_values_for_interpolation(X_node, *X_petsc_vec, X_local_soln, X_dof_indices);
            updateSpreadQuadratureRule(qrule, spread_spec, elem, X_node, patch_dx_min);
            n_qp_patch += qrule->n_points();
        }
        if (!n_qp_patch) continue;
        F_JxW_qp.resize(n_vars * n_qp_patch);
        X_qp.resize(NDIM * n_qp_patch);

        // Loop over the elements and compute the values to be spread and the
        // positions of the quadrature points.
        qrule.reset();
        unsigned int qp_offset = 0;
        for (unsigned int e_idx = 0; e_idx < num_active_patch_elems; ++e_idx)
        {
            Elem* const elem = patch_elems[e_idx];
            for (unsigned int i = 0; i < n_vars; ++i)
            {
                F_dof_map_cache.dof_indices(elem, F_dof_indices[i], i);
            }
            get_values_for_interpolation(F_node, *F_petsc_vec, F_local_soln, F_dof_indices);
            for (unsigned int d = 0; d < NDIM; ++d)
            {
                X_dof_map_cache.dof_indices(elem, X_dof_indices[d], d);
            }
            get_values_for_interpolation(X_node, *X_petsc_vec, X_local_soln, X_dof_indices);
            const bool qrule_changed = updateSpreadQuadratureRule(qrule, spread_spec, elem, X_node, patch_dx_min);
            if (qrule_changed)
            {
                // NOTE: Because we are only using the shape function values for
                // the FE object associated with X, we only need to reinitialize
                // X_fe whenever the quadrature rule changes.  In particular,
                // notice that the shape function values depend only on the
                // element type and quadrature rule, not on the element
                // geometry.
                F_fe->attach_quadrature_rule(qrule.get());
                X_fe->attach_quadrature_rule(qrule.get());
                if (X_fe != F_fe) X_fe->reinit(elem);
            }
            F_fe->reinit(elem);
            const unsigned int n_qp = qrule->n_points();
            double* F_begin = &F_JxW_qp[n_vars * qp_offset];
            double* X_begin = &X_qp[NDIM * qp_offset];
            std::fill(F_begin, F_begin + n_vars * n_qp, 0.0);
            std::fill(X_begin, X_begin + NDIM * n_qp, 0.0);
            for (unsigned int k = 0; k < F_dof_indices[0].size(); ++k)
            {
                for (unsigned int qp = 0; qp < n_qp; ++qp)
                {
                    for (unsigned int i = 0; i < n_vars; ++i)
                    {
                        F_JxW_qp[n_vars * (qp_offset + qp) + i] += F_node[k][i] * phi_F[k][qp] * JxW_F[qp];
                    }
                }
            }
            for (unsigned int k = 0; k < X_dof_indices[0].size(); ++k)
            {
                for (unsigned int qp = 0; qp < n_qp; ++qp)
                {
                    for (unsigned int i = 0; i < NDIM; ++i)
                    {
                        X_qp[NDIM * (qp_offset + qp) + i] += X_node[k][i] * phi_X[k][qp];
                    }
                }
            }
            qp_offset += n_qp;
        }

        // Spread values from the quadrature points to the Cartesian grid patch.
        //
        // NOTE: Values are spread only from those quadrature points that are
        // within the ghost cell width of the patch interior.
        const Box<NDIM> spread_box = Box<NDIM>::grow(patch->getBox(), d_ghost_width);
        Pointer<PatchData<NDIM> > f_data = patch->getPatchData(f_data_idx);
        if (cc_data)
        {
            Pointer<CellData<NDIM, double> > f_cc_data = f_data;
            LEInteractor::spread(f_cc_data, F_JxW_qp, n_vars, X_qp, NDIM, patch, spread_box, spread_spec.kernel_fcn);
        }
        if (sc_data)
        {
            Pointer<SideData<NDIM, double> > f_sc_data = f_data;
            LEInteractor::spread(f_sc_data, F_JxW_qp, n_vars, X_qp, NDIM, patch, spread_box, spread_spec.kernel_fcn);
        }
        if (f_phys_bdry_op)
        {
            f_phys_bdry_op->setPatchDataIndex(f_data_idx);
            f_phys_bdry_op->accumulateFromPhysicalBoundaryData(*patch, fill_data_time, f_data->getGhostCellWidth());
        }
    }

    // Accumulate data.
    f_data_ops->swapData(f_copy_data_idx, f_data_idx);
    f_data_ops->add(f_data_idx, f_data_idx, f_copy_data_idx);
    for (int ln = coarsest_ln; ln <= finest_ln; ++ln)
    {
        Pointer<PatchLevel<NDIM> > level = d_hierarchy->getPatchLevel(ln);
        level->deallocatePatchData(f_copy_data_idx);
    }
    var_db->removePatchDataIndex(f_copy_data_idx);

    VecRestoreArray(F_local_vec, &F_local_soln);
    VecGhostRestoreLocalForm(F_global_vec, &F_local_vec);

    VecRestoreArray(X_local_vec, &X_local_soln);
    VecGhostRestoreLocalForm(X_global_vec, &X_local_vec);

    IBTK_TIMER_STOP(t_spread);
    return;
} // spread

void 
FEDataManager::prolongData(const int f_data_idx,
                           NumericVector<double>& F_vec,
                           NumericVector<double>& X_vec,
                           const std::string& system_name,
                           const bool is_density,
                           const bool accumulate_on_grid)
{
    
    VariableDatabase<NDIM>* var_db = VariableDatabase<NDIM>::getDatabase();
    
    // Determine the type of data centering. Either side or cell centered.
    Pointer<hier::Variable<NDIM> > f_var;
    var_db->mapIndexToVariable(f_data_idx, f_var);
    Pointer<CellVariable<NDIM, double> > f_cc_var = f_var;
    Pointer<SideVariable<NDIM, double> > f_sc_var = f_var;
    const bool cc_data = f_cc_var;
    const bool sc_data = f_sc_var;
    TBOX_ASSERT(cc_data || sc_data);
    
    // call the correct helper function
    if(cc_data)
    {
        FEDataManager::prolongData_cell(f_data_idx,
                                        F_vec,
                                        X_vec,
                                        system_name,
                                        is_density,
                                        accumulate_on_grid);
    }
    if(sc_data)
    {
        FEDataManager::prolongData_side(f_data_idx,
                                        F_vec,
                                        X_vec,
                                        system_name,
                                        is_density,
                                        accumulate_on_grid);
    }
    
} // prolongData


void
FEDataManager::prolongData_side(const int f_data_idx,
                           NumericVector<double>& F_vec,
                           NumericVector<double>& X_vec,
                           const std::string& system_name,
                           const bool is_density,
                           const bool accumulate_on_grid)
{
    IBTK_TIMER_START(t_prolong_data_side);

    // NOTE #1: This routine is sepcialized for a staggered-grid Eulerian
    // discretization.  It should be straightforward to generalize it to work
    // with other data centerings.
    //
    // NOTE #2: This code is specialized for isoparametric elements.  It is less
    // clear how to relax this assumption.
    //
    // NOTE #3: This implementation optionally uses the pointwise value of J =
    // det(dX/ds) to convert a Lagrangian density into an Eulerian density.  We
    // should investigate whether there is any advantage to using a projection
    // of J onto a (discontinuous) FE basis instead of evaluating J directly
    // from the discrete deformation.

    // Extract the mesh.
    const MeshBase& mesh = d_es->get_mesh();
    const unsigned int dim = mesh.mesh_dimension();
    TBOX_ASSERT(dim == NDIM);

    // Extract the FE systems and DOF maps, and setup the FE object.
    System& F_system = d_es->get_system(system_name);
    const unsigned int n_vars = F_system.n_vars();
    TBOX_ASSERT(n_vars == NDIM); // specialized to side-centered data
    const DofMap& F_dof_map = F_system.get_dof_map();
    SystemDofMapCache& F_dof_map_cache = *getDofMapCache(system_name);
    System& X_system = d_es->get_system(system_name);
    const DofMap& X_dof_map = X_system.get_dof_map();
    SystemDofMapCache& X_dof_map_cache = *getDofMapCache(COORDINATES_SYSTEM_NAME);
    std::vector<std::vector<unsigned int> > F_dof_indices(n_vars);
    std::vector<std::vector<unsigned int> > X_dof_indices(NDIM);
    FEType F_fe_type = F_dof_map.variable_type(0);
    for (unsigned i = 0; i < n_vars; ++i) TBOX_ASSERT(F_dof_map.variable_type(i) == F_fe_type);
    FEType X_fe_type = X_dof_map.variable_type(0);
    for (unsigned d = 0; d < NDIM; ++d) TBOX_ASSERT(X_dof_map.variable_type(d) == X_fe_type);
    UniquePtr<FEBase> F_fe_autoptr(FEBase::build(dim, F_fe_type)), X_fe_autoptr(NULL);
    if (F_fe_type != X_fe_type)
    {
        X_fe_autoptr = UniquePtr<FEBase>(FEBase::build(dim, X_fe_type));
    }
    FEBase* F_fe = F_fe_autoptr.get();
    FEBase* X_fe = X_fe_autoptr.get() ? X_fe_autoptr.get() : F_fe_autoptr.get();
    const std::vector<std::vector<double> >& phi_F = F_fe->get_phi();
    const std::vector<std::vector<VectorValue<double> > >& dphi_X = X_fe->get_dphi();

    // Communicate any unsynchronized ghost data and extract the underlying
    // solution data.
    /*if (!F_vec.closed())*/ F_vec.close();
    PetscVector<double>* F_petsc_vec = static_cast<PetscVector<double>*>(&F_vec);
    Vec F_global_vec = F_petsc_vec->vec();
    Vec F_local_vec;
    VecGhostGetLocalForm(F_global_vec, &F_local_vec);
    double* F_local_soln;
    VecGetArray(F_local_vec, &F_local_soln);

    /*if (!X_vec.closed())*/ X_vec.close();
    PetscVector<double>* X_petsc_vec = static_cast<PetscVector<double>*>(&X_vec);
    Vec X_global_vec = X_petsc_vec->vec();
    Vec X_local_vec;
    VecGhostGetLocalForm(X_global_vec, &X_local_vec);
    double* X_local_soln;
    VecGetArray(X_local_vec, &X_local_soln);

    // Loop over the patches to interpolate nodal values on the FE mesh to the
    // points of the Eulerian grid.
    TensorValue<double> dX_ds;
    boost::multi_array<double, 2> F_node, X_node;
    std::vector<libMesh::Point> s_node_cache, X_node_cache;
    Point X_min, X_max;
    std::vector<libMesh::Point> intersection_ref_coords;
    std::vector<SideIndex<NDIM> > intersection_indices;
    Pointer<PatchLevel<NDIM> > level = d_hierarchy->getPatchLevel(d_level_number);
    const IntVector<NDIM>& ratio = level->getRatio();
    const Pointer<CartesianGridGeometry<NDIM> > grid_geom = level->getGridGeometry();
    int local_patch_num = 0;
    for (PatchLevel<NDIM>::Iterator p(level); p; p++, ++local_patch_num)
    {
        // The relevant collection of elements.
        const std::vector<Elem*>& patch_elems = d_active_patch_elem_map[local_patch_num];
        const size_t num_active_patch_elems = patch_elems.size();
        if (!num_active_patch_elems) continue;

        const Pointer<Patch<NDIM> > patch = level->getPatch(p());
        Pointer<SideData<NDIM, double> > f_data = patch->getPatchData(f_data_idx);
        if (!accumulate_on_grid) f_data->fillAll(0.0);
        const Box<NDIM>& patch_box = patch->getBox();
        const CellIndex<NDIM>& patch_lower = patch_box.lower();
        const Pointer<CartesianPatchGeometry<NDIM> > patch_geom = patch->getPatchGeometry();
        const double* const patch_x_lower = patch_geom->getXLower();
        const double* const patch_dx = patch_geom->getDx();

        boost::array<Box<NDIM>, NDIM> side_boxes;
        for (unsigned int axis = 0; axis < NDIM; ++axis)
        {
            side_boxes[axis] = SideGeometry<NDIM>::toSideBox(patch_box, axis);
        }

        SideData<NDIM, int> num_intersections(patch_box, 1, IntVector<NDIM>(0));
        num_intersections.fillAll(0);

        // Loop over the elements and compute the values to be prolonged.
        for (unsigned int e_idx = 0; e_idx < num_active_patch_elems; ++e_idx)
        {
            Elem* const elem = patch_elems[e_idx];
            const unsigned int n_node = elem->n_nodes();
            for (unsigned int d = 0; d < NDIM; ++d)
            {
                X_dof_map_cache.dof_indices(elem, X_dof_indices[d], d);
            }

            // Cache the nodal and physical coordinates of the element,
            // determine the bounding box of the current configuration of the
            // element, and set the nodal coordinates of the element to
            // correspond to the physical coordinates.
            s_node_cache.resize(n_node);
            X_node_cache.resize(n_node);
            X_min = Point::Constant(std::numeric_limits<double>::max());
            X_max = Point::Constant(-std::numeric_limits<double>::max());
            for (unsigned int k = 0; k < n_node; ++k)
            {
                s_node_cache[k] = elem->point(k);
                libMesh::Point& X = X_node_cache[k];
                for (int d = 0; d < NDIM; ++d)
                {
                    X(d) = X_vec(X_dof_indices[d][k]);
                    X_min[d] = std::min(X_min[d], X(d));
                    X_max[d] = std::max(X_max[d], X(d));
                }
                elem->point(k) = X;
            }
            Box<NDIM> box(IndexUtilities::getCellIndex(&X_min[0], grid_geom, ratio),
                          IndexUtilities::getCellIndex(&X_max[0], grid_geom, ratio));
            box.grow(IntVector<NDIM>(1));
            box = box * patch_box;

            // Loop over coordinate directions and look for Eulerian grid points
            // that are covered by the element.
            intersection_ref_coords.clear();
            intersection_indices.clear();
            for (unsigned int axis = 0; axis < NDIM; ++axis)
            {
                // Loop over the relevant range of indices.
                for (SideIterator<NDIM> b(box, axis); b; b++)
                {
                    const SideIndex<NDIM>& i_s = b();
                    if (num_intersections(i_s) == 0 && side_boxes[axis].contains(i_s))
                    {
                        libMesh::Point p;
                        for (unsigned int d = 0; d < NDIM; ++d)
                        {
                            p(d) =
                                patch_x_lower[d] +
                                patch_dx[d] * (static_cast<double>(i_s(d) - patch_lower[d]) + (d == axis ? 0.0 : 0.5));
                        }
                        static const double TOL = sqrt(std::numeric_limits<double>::epsilon());
                        const libMesh::Point ref_coords = FEInterface::inverse_map(dim, X_fe_type, elem, p, TOL, false);
                        if (FEInterface::on_reference_element(ref_coords, elem->type(), TOL))
                        {
                            intersection_ref_coords.push_back(ref_coords);
                            intersection_indices.push_back(i_s);
                            num_intersections(i_s) += 1;
                        }
                    }
                }
            }

            // Restore the nodal coordinates.
            for (unsigned int k = 0; k < n_node; ++k)
            {
                elem->point(k) = s_node_cache[k];
            }

            // If there are no intersection points, then continue on to the next
            // element.
            if (intersection_ref_coords.empty()) continue;

            // Evaluate the Lagrangian quantity at the Eulerian grid point and
            // update the data on the grid.
            for (unsigned int i = 0; i < n_vars; ++i)
            {
                F_dof_map_cache.dof_indices(elem, F_dof_indices[i], i);
            }
            get_values_for_interpolation(F_node, *F_petsc_vec, F_local_soln, F_dof_indices);
            if (is_density) get_values_for_interpolation(X_node, *X_petsc_vec, X_local_soln, X_dof_indices);
            F_fe->reinit(elem, &intersection_ref_coords);
            if (X_fe != F_fe) X_fe->reinit(elem, &intersection_ref_coords);
            for (unsigned int qp = 0; qp < intersection_ref_coords.size(); ++qp)
            {
                const SideIndex<NDIM>& i_s = intersection_indices[qp];
                const int axis = i_s.getAxis();
                typedef boost::multi_array_types::index_range range;
                double F_qp = interpolate(qp, F_node[boost::indices[range(0, n_node)][axis]], phi_F);
                if (is_density)
                {
                    jacobian(dX_ds, qp, X_node, dphi_X);
                    F_qp /= std::abs(dX_ds.det());
                }
                (*f_data)(i_s) += F_qp / static_cast<double>(num_intersections(i_s));
            }
        }
    }

    VecRestoreArray(F_local_vec, &F_local_soln);
    VecGhostRestoreLocalForm(F_global_vec, &F_local_vec);

    VecRestoreArray(X_local_vec, &X_local_soln);
    VecGhostRestoreLocalForm(X_global_vec, &X_local_vec);

    IBTK_TIMER_STOP(t_prolong_data_side);
    return;
} // prolongData_side


void
FEDataManager::prolongData_cell(const int f_data_idx,
                                       NumericVector<double>& F_vec,
                                       NumericVector<double>& X_vec,
                                       const std::string& system_name,
                                       const bool is_density,
                                       const bool accumulate_on_grid)
{
    IBTK_TIMER_START(t_prolong_data_cell);


    std::cout << "prolonging cell-centered data from system " << system_name << std::endl;
    
    // Extract the mesh.
    const MeshBase& mesh = d_es->get_mesh();
    const unsigned int dim = mesh.mesh_dimension();
    TBOX_ASSERT(dim == NDIM);
    
    // Extract the FE systems and DOF maps, and setup the FE object.
    System& F_system = d_es->get_system(system_name);
    const unsigned int n_vars = F_system.n_vars();
    TBOX_ASSERT(n_vars == 1); // specialized to cell-centered scalar valued data
    const DofMap& F_dof_map = F_system.get_dof_map();
    SystemDofMapCache& F_dof_map_cache = *getDofMapCache(system_name);
    System& X_system = d_es->get_system(system_name);
    const DofMap& X_dof_map = X_system.get_dof_map();
    SystemDofMapCache& X_dof_map_cache = *getDofMapCache(COORDINATES_SYSTEM_NAME);
    std::vector<std::vector<unsigned int> > F_dof_indices(n_vars);
    std::vector<std::vector<unsigned int> > X_dof_indices(NDIM);
    FEType F_fe_type = F_dof_map.variable_type(0);
    for (unsigned i = 0; i < n_vars; ++i) TBOX_ASSERT(F_dof_map.variable_type(i) == F_fe_type);
    FEType X_fe_type = X_dof_map.variable_type(0);
    for (unsigned d = 0; d < n_vars; ++d) TBOX_ASSERT(X_dof_map.variable_type(d) == X_fe_type);
    AutoPtr<FEBase> F_fe_autoptr(FEBase::build(dim, F_fe_type)), X_fe_autoptr(NULL);
    if (F_fe_type != X_fe_type)
    {
        X_fe_autoptr = AutoPtr<FEBase>(FEBase::build(dim, X_fe_type));
    }
    FEBase* F_fe = F_fe_autoptr.get();
    FEBase* X_fe = X_fe_autoptr.get() ? X_fe_autoptr.get() : F_fe_autoptr.get();
    const std::vector<std::vector<double> >& phi_F = F_fe->get_phi();
    const std::vector<std::vector<VectorValue<double> > >& dphi_X = X_fe->get_dphi();

    
    // Communicate any unsynchronized ghost data and extract the underlying
    // solution data.
    /*if (!F_vec.closed())*/ F_vec.close();
    PetscVector<double>* F_petsc_vec = static_cast<PetscVector<double>*>(&F_vec);
    Vec F_global_vec = F_petsc_vec->vec();
    Vec F_local_vec;
    VecGhostGetLocalForm(F_global_vec, &F_local_vec);
    double* F_local_soln;
    VecGetArray(F_local_vec, &F_local_soln);

    /*if (!X_vec.closed())*/ X_vec.close();
    PetscVector<double>* X_petsc_vec = static_cast<PetscVector<double>*>(&X_vec);
    Vec X_global_vec = X_petsc_vec->vec();
    Vec X_local_vec;
    VecGhostGetLocalForm(X_global_vec, &X_local_vec);
    double* X_local_soln;
    VecGetArray(X_local_vec, &X_local_soln);


    // Loop over the patches to interpolate nodal values on the FE mesh to the
    // points of the Eulerian grid.
    TensorValue<double> dX_ds;
    boost::multi_array<double, 2> F_node, X_node;
    std::vector<libMesh::Point> s_node_cache, X_node_cache;
    Point X_min, X_max;
    std::vector<libMesh::Point> intersection_ref_coords;
    std::vector<CellIndex<NDIM> > intersection_indices;
    Pointer<PatchLevel<NDIM> > level = d_hierarchy->getPatchLevel(d_level_number);
    const IntVector<NDIM>& ratio = level->getRatio();
    const Pointer<CartesianGridGeometry<NDIM> > grid_geom = level->getGridGeometry();
    int local_patch_num = 0;
    for (PatchLevel<NDIM>::Iterator p(level); p; p++, ++local_patch_num)
    {
        // The relevant collection of elements.
        const std::vector<Elem*>& patch_elems = d_active_patch_elem_map[local_patch_num];
        const size_t num_active_patch_elems = patch_elems.size();
        if (!num_active_patch_elems) continue;

        const Pointer<Patch<NDIM> > patch = level->getPatch(p());
        Pointer<CellData<NDIM, double> > f_data = patch->getPatchData(f_data_idx);
        if (!accumulate_on_grid) f_data->fillAll(0.0);
        const Box<NDIM>& patch_box = patch->getBox();
        const CellIndex<NDIM>& patch_lower = patch_box.lower();
        const Pointer<CartesianPatchGeometry<NDIM> > patch_geom = patch->getPatchGeometry();
        const double* const patch_x_lower = patch_geom->getXLower();
        const double* const patch_dx = patch_geom->getDx();
               
        CellData<NDIM, int> num_intersections(patch_box, 1, IntVector<NDIM>(0));
        num_intersections.fillAll(0);

        // Loop over the elements and compute the values to be prolonged.
        for (unsigned int e_idx = 0; e_idx < num_active_patch_elems; ++e_idx)
        {
            Elem* const elem = patch_elems[e_idx];
            const unsigned int n_node = elem->n_nodes();
            for (unsigned int d = 0; d < NDIM; ++d)
            {
                X_dof_map_cache.dof_indices(elem, X_dof_indices[d], d);
            }

            // Cache the nodal and physical coordinates of the element,
            // determine the bounding box of the current configuration of the
            // element, and set the nodal coordinates of the element to
            // correspond to the physical coordinates.
            s_node_cache.resize(n_node);
            X_node_cache.resize(n_node);
            X_min = Point::Constant(std::numeric_limits<double>::max());
            X_max = Point::Constant(-std::numeric_limits<double>::max());
            for (unsigned int k = 0; k < n_node; ++k)
            {
                s_node_cache[k] = elem->point(k);
                libMesh::Point& X = X_node_cache[k];
                for (int d = 0; d < NDIM; ++d)
                {
                    X(d) = X_vec(X_dof_indices[d][k]);
                    X_min[d] = std::min(X_min[d], X(d));
                    X_max[d] = std::max(X_max[d], X(d));
                }
                elem->point(k) = X;
            }
            Box<NDIM> box(IndexUtilities::getCellIndex(&X_min[0], grid_geom, ratio),
                          IndexUtilities::getCellIndex(&X_max[0], grid_geom, ratio));
            box.grow(IntVector<NDIM>(1));
            box = box * patch_box;

            // Loop over coordinate directions and look for Eulerian grid points
            // that are covered by the element.
            intersection_ref_coords.clear();
            intersection_indices.clear();
       
            // Loop over the relevant range of indices.
            for (CellIterator<NDIM> b(box); b; b++)
            {
                const CellIndex<NDIM>& i_c = b();
                if ( num_intersections(i_c) == 0 && patch_box.contains(i_c) )
                {
                    libMesh::Point p; 
                    for (unsigned int d = 0; d < NDIM; ++d)
                    {
                        p(d) =  patch_x_lower[d] + patch_dx[d] * ( static_cast<double>(i_c(d) - patch_lower[d]) + 0.5);
                    }
                    static const double TOL = sqrt(std::numeric_limits<double>::epsilon());
                    const libMesh::Point ref_coords = FEInterface::inverse_map(dim, X_fe_type, elem, p, TOL, false);
                    if (FEInterface::on_reference_element(ref_coords, elem->type(), TOL))
                    {
                        intersection_ref_coords.push_back(ref_coords);
                        intersection_indices.push_back(i_c);
                        num_intersections(i_c) += 1;
                    }
                }
            }
            

            // Restore the nodal coordinates.
            for (unsigned int k = 0; k < n_node; ++k)
            {
                elem->point(k) = s_node_cache[k];
            }

            // If there are no intersection points, then continue on to the next
            // element.
            if (intersection_ref_coords.empty()) continue;

            // Evaluate the Lagrangian quantity at the Eulerian grid point and
            // update the data on the grid.
            for (unsigned int i = 0; i < n_vars; ++i)
            {
                F_dof_map_cache.dof_indices(elem, F_dof_indices[i], i);
            }
            get_values_for_interpolation(F_node, *F_petsc_vec, F_local_soln, F_dof_indices);
            if (is_density) get_values_for_interpolation(X_node, *X_petsc_vec, X_local_soln, X_dof_indices);
            F_fe->reinit(elem, &intersection_ref_coords);
            if (X_fe != F_fe) X_fe->reinit(elem, &intersection_ref_coords);
            for (unsigned int qp = 0; qp < intersection_ref_coords.size(); ++qp)
            {
                const CellIndex<NDIM>& i_c = intersection_indices[qp];
                typedef boost::multi_array_types::index_range range;
                double F_qp = interpolate(qp, F_node[boost::indices[range(0, F_dof_indices[0].size())][0]], phi_F);
                if (is_density)
                {
                    jacobian(dX_ds, qp, X_node, dphi_X);
                    F_qp /= std::abs(dX_ds.det());
                }
                (*f_data)(i_c) += F_qp / static_cast<double>( num_intersections(i_c) );
            }
        }
    }

    VecRestoreArray(F_local_vec, &F_local_soln);
    VecGhostRestoreLocalForm(F_global_vec, &F_local_vec);

    VecRestoreArray(X_local_vec, &X_local_soln);
    VecGhostRestoreLocalForm(X_global_vec, &X_local_vec);

    IBTK_TIMER_STOP(t_prolong_data_cell);
    return;
} // prolongData_cell


void
FEDataManager::interpWeighted(const int f_data_idx,
                              NumericVector<double>& F_vec,
                              NumericVector<double>& X_vec,
                              const std::string& system_name,
                              const std::vector<Pointer<RefineSchedule<NDIM> > >& f_refine_scheds,
                              const double fill_data_time)
{
    interpWeighted(f_data_idx, F_vec, X_vec, system_name, d_default_interp_spec, f_refine_scheds, fill_data_time);
    return;
} // interpWeighted

void
FEDataManager::interpWeighted(const int f_data_idx,
                              NumericVector<double>& F_vec,
                              NumericVector<double>& X_vec,
                              const std::string& system_name,
                              const FEDataManager::InterpSpec& interp_spec,
                              const std::vector<Pointer<RefineSchedule<NDIM> > >& f_refine_scheds,
                              const double fill_data_time)
{
    IBTK_TIMER_START(t_interp_weighted);

    VariableDatabase<NDIM>* var_db = VariableDatabase<NDIM>::getDatabase();

    // Determine the type of data centering.
    Pointer<hier::Variable<NDIM> > f_var;
    var_db->mapIndexToVariable(f_data_idx, f_var);
    Pointer<CellVariable<NDIM, double> > f_cc_var = f_var;
    Pointer<SideVariable<NDIM, double> > f_sc_var = f_var;
    const bool cc_data = f_cc_var;
    const bool sc_data = f_sc_var;
    TBOX_ASSERT(cc_data || sc_data);

    // Extract the mesh.
    const MeshBase& mesh = d_es->get_mesh();
    const unsigned int dim = mesh.mesh_dimension();
    UniquePtr<QBase> qrule;

    // Extract the FE systems and DOF maps, and setup the FE object.
    System& F_system = d_es->get_system(system_name);
    const unsigned int n_vars = F_system.n_vars();
    const DofMap& F_dof_map = F_system.get_dof_map();
    SystemDofMapCache& F_dof_map_cache = *getDofMapCache(system_name);
    System& X_system = d_es->get_system(COORDINATES_SYSTEM_NAME);
    const DofMap& X_dof_map = X_system.get_dof_map();
    SystemDofMapCache& X_dof_map_cache = *getDofMapCache(COORDINATES_SYSTEM_NAME);
    std::vector<std::vector<unsigned int> > F_dof_indices(n_vars);
    std::vector<std::vector<unsigned int> > X_dof_indices(NDIM);
    FEType F_fe_type = F_dof_map.variable_type(0);
    for (unsigned i = 0; i < n_vars; ++i) TBOX_ASSERT(F_dof_map.variable_type(i) == F_fe_type);
    FEType X_fe_type = X_dof_map.variable_type(0);
    for (unsigned d = 0; d < NDIM; ++d) TBOX_ASSERT(X_dof_map.variable_type(d) == X_fe_type);
    UniquePtr<FEBase> F_fe_autoptr(FEBase::build(dim, F_fe_type)), X_fe_autoptr(NULL);
    if (F_fe_type != X_fe_type)
    {
        X_fe_autoptr = UniquePtr<FEBase>(FEBase::build(dim, X_fe_type));
    }
    FEBase* F_fe = F_fe_autoptr.get();
    FEBase* X_fe = X_fe_autoptr.get() ? X_fe_autoptr.get() : F_fe_autoptr.get();
    const std::vector<double>& JxW_F = F_fe->get_JxW();
    const std::vector<std::vector<double> >& phi_F = F_fe->get_phi();
    const std::vector<std::vector<double> >& phi_X = X_fe->get_phi();

    // Communicate any unsynchronized ghost data and extract the underlying
    // solution data.
    for (unsigned int k = 0; k < f_refine_scheds.size(); ++k)
    {
        if (f_refine_scheds[k]) f_refine_scheds[k]->fillData(fill_data_time);
    }

    /*if (!X_vec.closed())*/ X_vec.close();
    PetscVector<double>* X_petsc_vec = static_cast<PetscVector<double>*>(&X_vec);
    Vec X_global_vec = X_petsc_vec->vec();
    Vec X_local_vec;
    VecGhostGetLocalForm(X_global_vec, &X_local_vec);
    double* X_local_soln;
    VecGetArray(X_local_vec, &X_local_soln);

    // Loop over the patches to interpolate values to the element quadrature
    // points from the grid, then use these values to compute the projection of
    // the interpolated velocity field onto the FE basis functions.
    F_vec.zero();
    std::vector<DenseVector<double> > F_rhs_e(n_vars);
    boost::multi_array<double, 2> X_node;
    std::vector<double> F_qp, X_qp;

    Pointer<PatchLevel<NDIM> > level = d_hierarchy->getPatchLevel(d_level_number);
    int local_patch_num = 0;
    for (PatchLevel<NDIM>::Iterator p(level); p; p++, ++local_patch_num)
    {
        // The relevant collection of elements.
        const std::vector<Elem*>& patch_elems = d_active_patch_elem_map[local_patch_num];
        const size_t num_active_patch_elems = patch_elems.size();
        if (!num_active_patch_elems) continue;

        const Pointer<Patch<NDIM> > patch = level->getPatch(p());
        const Pointer<CartesianPatchGeometry<NDIM> > patch_geom = patch->getPatchGeometry();
        const double* const patch_dx = patch_geom->getDx();
        const double patch_dx_min = *std::min_element(patch_dx, patch_dx + NDIM);

        // Setup vectors to store the values of F and X at the quadrature
        // points.
        unsigned int n_qp_patch = 0;
        for (unsigned int e_idx = 0; e_idx < num_active_patch_elems; ++e_idx)
        {
            Elem* const elem = patch_elems[e_idx];
            for (unsigned int d = 0; d < NDIM; ++d)
            {
                X_dof_map_cache.dof_indices(elem, X_dof_indices[d], d);
            }
            get_values_for_interpolation(X_node, *X_petsc_vec, X_local_soln, X_dof_indices);
            updateInterpQuadratureRule(qrule, interp_spec, elem, X_node, patch_dx_min);
            n_qp_patch += qrule->n_points();
        }
        if (!n_qp_patch) continue;
        F_qp.resize(n_vars * n_qp_patch);
        X_qp.resize(NDIM * n_qp_patch);
        std::fill(F_qp.begin(), F_qp.end(), 0.0);

        // Loop over the elements and compute the positions of the quadrature points.
        qrule.reset();
        unsigned int qp_offset = 0;
        for (unsigned int e_idx = 0; e_idx < num_active_patch_elems; ++e_idx)
        {
            Elem* const elem = patch_elems[e_idx];
            for (unsigned int d = 0; d < NDIM; ++d)
            {
                X_dof_map_cache.dof_indices(elem, X_dof_indices[d], d);
            }
            get_values_for_interpolation(X_node, *X_petsc_vec, X_local_soln, X_dof_indices);
            const bool qrule_changed = updateInterpQuadratureRule(qrule, interp_spec, elem, X_node, patch_dx_min);
            if (qrule_changed)
            {
                // NOTE: Because we are only using the shape function values for
                // the FE object associated with X, we only need to reinitialize
                // X_fe whenever the quadrature rule changes.  In particular,
                // notice that the shape function values depend only on the
                // element type and quadrature rule, not on the element
                // geometry.
                X_fe->attach_quadrature_rule(qrule.get());
                X_fe->reinit(elem);
            }
            const unsigned int n_node = elem->n_nodes();
            const unsigned int n_qp = qrule->n_points();
            double* X_begin = &X_qp[NDIM * qp_offset];
            std::fill(X_begin, X_begin + NDIM * n_qp, 0.0);
            for (unsigned int k = 0; k < n_node; ++k)
            {
                for (unsigned int qp = 0; qp < n_qp; ++qp)
                {
                    const double& p_X = phi_X[k][qp];
                    for (unsigned int i = 0; i < NDIM; ++i)
                    {
                        X_qp[NDIM * (qp_offset + qp) + i] += X_node[k][i] * p_X;
                    }
                }
            }
            qp_offset += n_qp;
        }

        // Interpolate values from the Cartesian grid patch to the quadrature
        // points.
        //
        // NOTE: Values are interpolated only to those quadrature points that
        // are within the patch interior.
        const Box<NDIM>& interp_box = patch->getBox();
        Pointer<PatchData<NDIM> > f_data = patch->getPatchData(f_data_idx);

        if (cc_data)
        {
            Pointer<CellData<NDIM, double> > f_cc_data = f_data;
            LEInteractor::interpolate(F_qp, n_vars, X_qp, NDIM, f_cc_data, patch, interp_box, interp_spec.kernel_fcn);
        }
        if (sc_data)
        {
            Pointer<SideData<NDIM, double> > f_sc_data = f_data;
            LEInteractor::interpolate(F_qp, n_vars, X_qp, NDIM, f_sc_data, patch, interp_box, interp_spec.kernel_fcn);
        }

        // Loop over the elements and accumulate the right-hand-side values.
        qrule.reset();
        qp_offset = 0;
        for (unsigned int e_idx = 0; e_idx < num_active_patch_elems; ++e_idx)
        {
            Elem* const elem = patch_elems[e_idx];
            for (unsigned int i = 0; i < n_vars; ++i)
            {
                F_dof_map_cache.dof_indices(elem, F_dof_indices[i], i);
                F_rhs_e[i].resize(static_cast<int>(F_dof_indices[i].size()));
            }
            for (unsigned int d = 0; d < NDIM; ++d)
            {
                X_dof_map_cache.dof_indices(elem, X_dof_indices[d], d);
            }
            get_values_for_interpolation(X_node, *X_petsc_vec, X_local_soln, X_dof_indices);
            const bool qrule_changed = updateInterpQuadratureRule(qrule, interp_spec, elem, X_node, patch_dx_min);
            if (qrule_changed)
            {
                // NOTE: Because we are only using the shape function values for
                // the FE object associated with X, we only need to reinitialize
                // X_fe whenever the quadrature rule changes.  In particular,
                // notice that the shape function values depend only on the
                // element type and quadrature rule, not on the element
                // geometry.
                F_fe->attach_quadrature_rule(qrule.get());
                X_fe->attach_quadrature_rule(qrule.get());
                if (X_fe != F_fe) X_fe->reinit(elem);
            }
            F_fe->reinit(elem);
            const unsigned int n_qp = qrule->n_points();
            const size_t n_basis = F_dof_indices[0].size();
            for (unsigned int qp = 0; qp < n_qp; ++qp)
            {
                const int idx = n_vars * (qp_offset + qp);
                for (unsigned int k = 0; k < n_basis; ++k)
                {
                    const double p_JxW_F = phi_F[k][qp] * JxW_F[qp];
                    for (unsigned int i = 0; i < n_vars; ++i)
                    {
                        F_rhs_e[i](k) += F_qp[idx + i] * p_JxW_F;
                    }
                }
            }
            for (unsigned int i = 0; i < n_vars; ++i)
            {
                F_dof_map.constrain_element_vector(F_rhs_e[i], F_dof_indices[i]);
                F_vec.add_vector(F_rhs_e[i], F_dof_indices[i]);
            }
            qp_offset += n_qp;
        }
    }
    F_vec.close();

    VecRestoreArray(X_local_vec, &X_local_soln);
    VecGhostRestoreLocalForm(X_global_vec, &X_local_vec);

    IBTK_TIMER_STOP(t_interp_weighted);
    return;
} // interpWeighted

void
FEDataManager::interp(const int f_data_idx,
                      NumericVector<double>& F_vec,
                      NumericVector<double>& X_vec,
                      const std::string& system_name,
                      const std::vector<Pointer<RefineSchedule<NDIM> > >& f_refine_scheds,
                      const double fill_data_time)
{
    interp(f_data_idx, F_vec, X_vec, system_name, d_default_interp_spec, f_refine_scheds, fill_data_time);
    return;
} // interp

void
FEDataManager::interp(const int f_data_idx,
                      NumericVector<double>& F_vec,
                      NumericVector<double>& X_vec,
                      const std::string& system_name,
                      const FEDataManager::InterpSpec& interp_spec,
                      const std::vector<Pointer<RefineSchedule<NDIM> > >& f_refine_scheds,
                      const double fill_data_time)
{
    IBTK_TIMER_START(t_interp);

    // Interpolate quantity at quadrature points and filter it to nodal points.
    UniquePtr<NumericVector<double> > F_rhs_vec = F_vec.zero_clone();
    interpWeighted(f_data_idx, *F_rhs_vec, X_vec, system_name, interp_spec, f_refine_scheds, fill_data_time);

    // Solve for the nodal values.
    computeL2Projection(F_vec, *F_rhs_vec, system_name, interp_spec.use_consistent_mass_matrix);

    IBTK_TIMER_STOP(t_interp);
    return;
} // interp

void
FEDataManager::restrictData(const int f_data_idx,
                            NumericVector<double>& F_vec,
                            NumericVector<double>& X_vec,
                            const std::string& system_name,
                            const bool use_consistent_mass_matrix)
{
    IBTK_TIMER_START(t_restrict_data);

    // NOTE #1: This routine is sepcialized for a staggered-grid Eulerian
    // discretization.  It should be straightforward to generalize it to work
    // with other data centerings.
    //
    // NOTE #2: This code is specialized for isoparametric elements.  It is less
    // clear how to relax this assumption.
    //
    // NOTE #3: This implementation uses the pointwise value of J = det(dX/ds)
    // to convert a Lagrangian density into an Eulerian density.  We should
    // investigate whether there is any advantage to using a projection of J
    // onto a (discontinuous) FE basis instead of evaluating J directly from the
    // discrete deformation.

    // Extract the mesh.
    const MeshBase& mesh = d_es->get_mesh();
    const unsigned int dim = mesh.mesh_dimension();
    TBOX_ASSERT(dim == NDIM);

    // Extract the FE systems and DOF maps, and setup the FE object.
    System& F_system = d_es->get_system(system_name);
    const unsigned int n_vars = F_system.n_vars();
    const DofMap& F_dof_map = F_system.get_dof_map();
    SystemDofMapCache& F_dof_map_cache = *getDofMapCache(system_name);
    System& X_system = d_es->get_system(COORDINATES_SYSTEM_NAME);
    const DofMap& X_dof_map = X_system.get_dof_map();
    SystemDofMapCache& X_dof_map_cache = *getDofMapCache(COORDINATES_SYSTEM_NAME);
    std::vector<std::vector<unsigned int> > F_dof_indices(n_vars);
    std::vector<std::vector<unsigned int> > X_dof_indices(NDIM);
    FEType F_fe_type = F_dof_map.variable_type(0);
    for (unsigned i = 0; i < n_vars; ++i) TBOX_ASSERT(F_dof_map.variable_type(i) == F_fe_type);
    FEType X_fe_type = X_dof_map.variable_type(0);
    for (unsigned d = 0; d < NDIM; ++d) TBOX_ASSERT(X_dof_map.variable_type(d) == X_fe_type);
    UniquePtr<FEBase> F_fe_autoptr(FEBase::build(dim, F_fe_type)), X_fe_autoptr(NULL);
    if (F_fe_type != X_fe_type)
    {
        X_fe_autoptr = UniquePtr<FEBase>(FEBase::build(dim, X_fe_type));
    }
    FEBase* F_fe = F_fe_autoptr.get();
    FEBase* X_fe = X_fe_autoptr.get() ? X_fe_autoptr.get() : F_fe_autoptr.get();
    const std::vector<std::vector<double> >& phi_F = F_fe->get_phi();
    const std::vector<std::vector<VectorValue<double> > >& dphi_X = X_fe->get_dphi();

    // Communicate any unsynchronized ghost data and extract the underlying
    // solution data.
    /*if (!X_vec.closed())*/ X_vec.close();
    PetscVector<double>* X_petsc_vec = static_cast<PetscVector<double>*>(&X_vec);
    Vec X_global_vec = X_petsc_vec->vec();
    Vec X_local_vec;
    VecGhostGetLocalForm(X_global_vec, &X_local_vec);
    double* X_local_soln;
    VecGetArray(X_local_vec, &X_local_soln);

    // Loop over the patches to assemble the right-hand-side vector used to
    // solve for F.
    UniquePtr<NumericVector<double> > F_rhs_vec = F_vec.zero_clone();
    std::vector<DenseVector<double> > F_rhs_e(n_vars);
    TensorValue<double> dX_ds;
    boost::multi_array<double, 2> X_node;
    std::vector<libMesh::Point> s_node_cache, X_node_cache;
    Point X_min, X_max;
    std::vector<libMesh::Point> intersection_ref_coords;
    std::vector<SideIndex<NDIM> > intersection_indices;
    Pointer<PatchLevel<NDIM> > level = d_hierarchy->getPatchLevel(d_level_number);
    const IntVector<NDIM>& ratio = level->getRatio();
    const Pointer<CartesianGridGeometry<NDIM> > grid_geom = level->getGridGeometry();
    int local_patch_num = 0;
    for (PatchLevel<NDIM>::Iterator p(level); p; p++, ++local_patch_num)
    {
        // The relevant collection of elements.
        const std::vector<Elem*>& patch_elems = d_active_patch_elem_map[local_patch_num];
        const size_t num_active_patch_elems = patch_elems.size();
        if (!num_active_patch_elems) continue;

        const Pointer<Patch<NDIM> > patch = level->getPatch(p());
        Pointer<SideData<NDIM, double> > f_data = patch->getPatchData(f_data_idx);
        const Box<NDIM>& patch_box = patch->getBox();
        const CellIndex<NDIM>& patch_lower = patch_box.lower();
        const Pointer<CartesianPatchGeometry<NDIM> > patch_geom = patch->getPatchGeometry();
        const double* const patch_x_lower = patch_geom->getXLower();
        const double* const patch_dx = patch_geom->getDx();
        double dV = 1.0;
        for (unsigned int d = 0; d < NDIM; ++d) dV *= patch_dx[d];

        boost::array<Box<NDIM>, NDIM> side_boxes;
        for (unsigned int axis = 0; axis < NDIM; ++axis)
        {
            side_boxes[axis] = SideGeometry<NDIM>::toSideBox(patch_box, axis);
            if (!patch_geom->getTouchesRegularBoundary(axis, 1)) side_boxes[axis].growUpper(axis, -1);
        }

        SideData<NDIM, bool> interpolated_value_at_loc(patch_box, 1, IntVector<NDIM>(0));
        interpolated_value_at_loc.fillAll(false);

        // Loop over the elements.
        for (unsigned int e_idx = 0; e_idx < num_active_patch_elems; ++e_idx)
        {
            Elem* const elem = patch_elems[e_idx];
            const unsigned int n_node = elem->n_nodes();
            for (unsigned int d = 0; d < NDIM; ++d)
            {
                X_dof_map_cache.dof_indices(elem, X_dof_indices[d], d);
            }

            // Cache the nodal and physical coordinates of the element,
            // determine the bounding box of the current configuration of the
            // element, and set the nodal coordinates of the element to
            // correspond to the physical coordinates.
            s_node_cache.resize(n_node);
            X_node_cache.resize(n_node);
            X_min = Point::Constant(std::numeric_limits<double>::max());
            X_max = Point::Constant(-std::numeric_limits<double>::max());
            for (unsigned int k = 0; k < n_node; ++k)
            {
                s_node_cache[k] = elem->point(k);
                for (int d = 0; d < NDIM; ++d)
                {
                    X_node_cache[k](d) = X_vec(X_dof_indices[d][k]);
                    X_min[d] = std::min(X_min[d], X_node_cache[k](d));
                    X_max[d] = std::max(X_max[d], X_node_cache[k](d));
                }
                elem->point(k) = X_node_cache[k];
            }

            Box<NDIM> box(IndexUtilities::getCellIndex(&X_min[0], grid_geom, ratio),
                          IndexUtilities::getCellIndex(&X_max[0], grid_geom, ratio));
            box.grow(IntVector<NDIM>(1));
            box = box * patch_box;

            // Loop over coordinate directions and look for Eulerian grid points
            // that are covered by the element.
            intersection_ref_coords.clear();
            intersection_indices.clear();
            for (unsigned int axis = 0; axis < NDIM; ++axis)
            {
                // Loop over the relevant range of indices.
                for (SideIterator<NDIM> b(box, axis); b; b++)
                {
                    const SideIndex<NDIM>& i_s = b();
                    if (side_boxes[axis].contains(i_s) && !interpolated_value_at_loc(i_s))
                    {
                        libMesh::Point p;
                        for (unsigned int d = 0; d < NDIM; ++d)
                        {
                            p(d) =
                                patch_x_lower[d] +
                                patch_dx[d] * (static_cast<double>(i_s(d) - patch_lower[d]) + (d == axis ? 0.0 : 0.5));
                        }
                        static const double TOL = sqrt(std::numeric_limits<double>::epsilon());
                        const libMesh::Point ref_coords = FEInterface::inverse_map(dim, X_fe_type, elem, p, TOL, false);
                        if (FEInterface::on_reference_element(ref_coords, elem->type(), TOL))
                        {
                            intersection_ref_coords.push_back(ref_coords);
                            intersection_indices.push_back(i_s);
                            interpolated_value_at_loc(i_s) = true;
                        }
                    }
                }
            }

            // Restore the nodal coordinates.
            for (unsigned int k = 0; k < n_node; ++k)
            {
                elem->point(k) = s_node_cache[k];
            }

            // If there are no intersection points, then continue on to the next
            // element.
            if (intersection_ref_coords.empty()) continue;

            // Evaluate the Eulerian value and rescale it by 1.0/det(dX/ds).
            F_fe->reinit(elem, &intersection_ref_coords);
            if (X_fe != F_fe) X_fe->reinit(elem, &intersection_ref_coords);
            for (unsigned int i = 0; i < n_vars; ++i)
            {
                F_dof_map_cache.dof_indices(elem, F_dof_indices[i], i);
                F_rhs_e[i].resize(static_cast<int>(F_dof_indices[i].size()));
            }
            get_values_for_interpolation(X_node, *X_petsc_vec, X_local_soln, X_dof_indices);
            const size_t n_basis = F_dof_indices[0].size();
            for (unsigned int qp = 0; qp < intersection_ref_coords.size(); ++qp)
            {
                const SideIndex<NDIM>& i_s = intersection_indices[qp];
                const int axis = i_s.getAxis();
                jacobian(dX_ds, qp, X_node, dphi_X);
                const double J = std::abs(dX_ds.det());
                const double F_qp = (*f_data)(i_s)*dV / J;
                for (unsigned int k = 0; k < n_basis; ++k)
                {
                    F_rhs_e[axis](k) += F_qp * phi_F[k][qp];
                }
            }
            for (unsigned int i = 0; i < n_vars; ++i)
            {
                F_dof_map.constrain_element_vector(F_rhs_e[i], F_dof_indices[i]);
                F_rhs_vec->add_vector(F_rhs_e[i], F_dof_indices[i]);
            }
        }
    }

    VecRestoreArray(X_local_vec, &X_local_soln);
    VecGhostRestoreLocalForm(X_global_vec, &X_local_vec);

    // Solve for the nodal values.
    computeL2Projection(F_vec, *F_rhs_vec, system_name, use_consistent_mass_matrix);

    IBTK_TIMER_STOP(t_restrict_data);
    return;
} // restrictData

std::pair<LinearSolver<double>*, SparseMatrix<double>*>
FEDataManager::buildL2ProjectionSolver(const std::string& system_name)
{
    IBTK_TIMER_START(t_build_l2_projection_solver);

    if (!d_L2_proj_solver.count(system_name) || !d_L2_proj_matrix.count(system_name))
    {
        plog << "FEDataManager::buildL2ProjectionSolver(): building L2 projection solver for "
                "system: "
             << system_name << "\n";

        // Extract the mesh.
        const MeshBase& mesh = d_es->get_mesh();
        const Parallel::Communicator& comm = mesh.comm();
        const unsigned int dim = mesh.mesh_dimension();

        // Extract the FE system and DOF map, and setup the FE object.
        System& system = d_es->get_system(system_name);
        const int sys_num = system.number();
        DofMap& dof_map = system.get_dof_map();
        SystemDofMapCache& dof_map_cache = *getDofMapCache(system_name);
        dof_map.compute_sparsity(mesh);
        std::vector<unsigned int> dof_indices;
        FEType fe_type = dof_map.variable_type(0);
<<<<<<< HEAD
        AutoPtr<QBase> qrule = fe_type.default_quadrature_rule(dim);
        AutoPtr<FEBase> fe(FEBase::build(dim, fe_type));
=======
        UniquePtr<QBase> qrule = fe_type.default_quadrature_rule(dim);
        UniquePtr<FEBase> fe(FEBase::build(dim, fe_type));
>>>>>>> fdd3bd14
        fe->attach_quadrature_rule(qrule.get());
        const std::vector<double>& JxW = fe->get_JxW();
        const std::vector<std::vector<double> >& phi = fe->get_phi();

        // Build solver components.
        LinearSolver<double>* solver = LinearSolver<double>::build(comm).release();
        solver->init();

        SparseMatrix<double>* M_mat = SparseMatrix<double>::build(comm).release();
        M_mat->attach_dof_map(dof_map);
        M_mat->init();

        // Loop over the mesh to construct the system matrix.
        DenseMatrix<double> M_e;
        const MeshBase::const_element_iterator el_begin = mesh.active_local_elements_begin();
        const MeshBase::const_element_iterator el_end = mesh.active_local_elements_end();
        for (MeshBase::const_element_iterator el_it = el_begin; el_it != el_end; ++el_it)
        {
            const Elem* const elem = *el_it;
            fe->reinit(elem);
            for (unsigned int var_num = 0; var_num < dof_map.n_variables(); ++var_num)
            {
                dof_map_cache.dof_indices(elem, dof_indices, var_num);
                const unsigned int dof_indices_sz = static_cast<unsigned int>(dof_indices.size());
                M_e.resize(dof_indices_sz, dof_indices_sz);
                const size_t n_basis = dof_indices.size();
                const unsigned int n_qp = qrule->n_points();
                for (unsigned int i = 0; i < n_basis; ++i)
                {
                    for (unsigned int j = 0; j < n_basis; ++j)
                    {
                        for (unsigned int qp = 0; qp < n_qp; ++qp)
                        {
                            M_e(i, j) += (phi[i][qp] * phi[j][qp]) * JxW[qp];
                        }
                    }
                }
                dof_map.constrain_element_matrix(M_e, dof_indices);
                M_mat->add_matrix(M_e, dof_indices);
            }
        }

        // Flush assemble the matrix.
        M_mat->close();

        // Reset values at Dirichlet boundaries.
        for (MeshBase::const_element_iterator el_it = el_begin; el_it != el_end; ++el_it)
        {
            Elem* const elem = *el_it;
            for (unsigned int side = 0; side < elem->n_sides(); ++side)
            {
                if (elem->neighbor(side)) continue;
                static const short int dirichlet_bdry_id_set[3] = { ZERO_DISPLACEMENT_X_BDRY_ID,
                                                                    ZERO_DISPLACEMENT_Y_BDRY_ID,
                                                                    ZERO_DISPLACEMENT_Z_BDRY_ID };
                const short int dirichlet_bdry_ids =
                    get_dirichlet_bdry_ids(mesh.boundary_info->boundary_ids(elem, side));
                if (!dirichlet_bdry_ids) continue;
                fe->reinit(elem);
                for (unsigned int n = 0; n < elem->n_nodes(); ++n)
                {
                    if (elem->is_node_on_side(n, side))
                    {
                        Node* node = elem->get_node(n);
                        for (unsigned int var_num = 0; var_num < dof_map.n_variables(); ++var_num)
                        {
                            dof_map_cache.dof_indices(elem, dof_indices, var_num);
                            const unsigned int n_comp = node->n_comp(sys_num, var_num);
                            for (unsigned int comp = 0; comp < n_comp; ++comp)
                            {
                                if (!(dirichlet_bdry_ids & dirichlet_bdry_id_set[comp])) continue;
                                const unsigned int node_dof_index = node->dof_number(sys_num, var_num, comp);
                                if (!dof_map.is_constrained_dof(node_dof_index)) continue;
                                for (std::vector<unsigned int>::const_iterator cit = dof_indices.begin();
                                     cit != dof_indices.end();
                                     ++cit)
                                {
                                    const unsigned int k = *cit;
                                    M_mat->set(node_dof_index, k, (node_dof_index == k ? 1.0 : 0.0));
                                    M_mat->set(k, node_dof_index, (node_dof_index == k ? 1.0 : 0.0));
                                }
                            }
                        }
                    }
                }
            }
        }

        // Assemble the matrix.
        M_mat->close();

        // Setup the solver.
        solver->reuse_preconditioner(true);

        // Store the solver, mass matrix, and configuration options.
        d_L2_proj_solver[system_name] = solver;
        d_L2_proj_matrix[system_name] = M_mat;
    }

    IBTK_TIMER_STOP(t_build_l2_projection_solver);
    return std::make_pair(d_L2_proj_solver[system_name], d_L2_proj_matrix[system_name]);
} // buildL2ProjectionSolver

NumericVector<double>*
FEDataManager::buildDiagonalL2MassMatrix(const std::string& system_name)
{
    IBTK_TIMER_START(t_build_diagonal_l2_mass_matrix);

    if (!d_L2_proj_matrix_diag.count(system_name))
    {
        plog << "FEDataManager::buildDiagonalL2MassMatrix(): building diagonal L2 mass matrix "
                "for "
                "system: "
             << system_name << "\n";

        // Extract the mesh.
        const MeshBase& mesh = d_es->get_mesh();
        const Parallel::Communicator& comm = mesh.comm();
        const unsigned int dim = mesh.mesh_dimension();

        // Extract the FE system and DOF map, and setup the FE object.
        System& system = d_es->get_system(system_name);
        const int sys_num = system.number();
        DofMap& dof_map = system.get_dof_map();
        SystemDofMapCache& dof_map_cache = *getDofMapCache(system_name);
        dof_map.compute_sparsity(mesh);
        std::vector<unsigned int> dof_indices;
        FEType fe_type = dof_map.variable_type(0);
<<<<<<< HEAD
        AutoPtr<QBase> qrule = fe_type.default_quadrature_rule(dim);
        AutoPtr<FEBase> fe(FEBase::build(dim, fe_type));
=======
        UniquePtr<QBase> qrule = fe_type.default_quadrature_rule(dim);
        UniquePtr<FEBase> fe(FEBase::build(dim, fe_type));
>>>>>>> fdd3bd14
        fe->attach_quadrature_rule(qrule.get());
        const std::vector<double>& JxW = fe->get_JxW();
        const std::vector<std::vector<double> >& phi = fe->get_phi();

        // Build solver components.
        NumericVector<double>* M_vec = system.solution->zero_clone().release();

        // Loop over the mesh to construct the system matrix.
        DenseMatrix<double> M_e;
        DenseVector<double> M_e_vec;
        const MeshBase::const_element_iterator el_begin = mesh.active_local_elements_begin();
        const MeshBase::const_element_iterator el_end = mesh.active_local_elements_end();
        for (MeshBase::const_element_iterator el_it = el_begin; el_it != el_end; ++el_it)
        {
            const Elem* const elem = *el_it;
            fe->reinit(elem);
            for (unsigned int var_num = 0; var_num < dof_map.n_variables(); ++var_num)
            {
                dof_map_cache.dof_indices(elem, dof_indices, var_num);
                const unsigned int dof_indices_sz = static_cast<unsigned int>(dof_indices.size());
                M_e.resize(dof_indices_sz, dof_indices_sz);
                M_e_vec.resize(dof_indices_sz);
                const size_t n_basis = dof_indices.size();
                const unsigned int n_qp = qrule->n_points();
                for (unsigned int i = 0; i < n_basis; ++i)
                {
                    for (unsigned int j = 0; j < n_basis; ++j)
                    {
                        for (unsigned int qp = 0; qp < n_qp; ++qp)
                        {
                            M_e(i, j) += (phi[i][qp] * phi[j][qp]) * JxW[qp];
                        }
                    }
                }

                const double vol = elem->volume();
                double tr_M = 0.0;
                for (unsigned int i = 0; i < n_basis; ++i) tr_M += M_e(i, i);
                for (unsigned int i = 0; i < n_basis; ++i)
                {
                    M_e_vec(i) = vol * M_e(i, i) / tr_M;
                }

                dof_map.constrain_element_vector(M_e_vec, dof_indices);
                M_vec->add_vector(M_e_vec, dof_indices);
            }
        }

        // Flush assemble the matrix.
        M_vec->close();

        // Reset values at Dirichlet boundaries.
        for (MeshBase::const_element_iterator el_it = el_begin; el_it != el_end; ++el_it)
        {
            Elem* const elem = *el_it;
            for (unsigned int side = 0; side < elem->n_sides(); ++side)
            {
                if (elem->neighbor(side)) continue;
                static const short int dirichlet_bdry_id_set[3] = { ZERO_DISPLACEMENT_X_BDRY_ID,
                                                                    ZERO_DISPLACEMENT_Y_BDRY_ID,
                                                                    ZERO_DISPLACEMENT_Z_BDRY_ID };
                const short int dirichlet_bdry_ids =
                    get_dirichlet_bdry_ids(mesh.boundary_info->boundary_ids(elem, side));
                if (!dirichlet_bdry_ids) continue;
                fe->reinit(elem);
                for (unsigned int n = 0; n < elem->n_nodes(); ++n)
                {
                    if (elem->is_node_on_side(n, side))
                    {
                        Node* node = elem->get_node(n);
                        for (unsigned int var_num = 0; var_num < dof_map.n_variables(); ++var_num)
                        {
                            dof_map_cache.dof_indices(elem, dof_indices, var_num);
                            const unsigned int n_comp = node->n_comp(sys_num, var_num);
                            for (unsigned int comp = 0; comp < n_comp; ++comp)
                            {
                                if (!(dirichlet_bdry_ids & dirichlet_bdry_id_set[comp])) continue;
                                const unsigned int node_dof_index = node->dof_number(sys_num, var_num, comp);
                                if (!dof_map.is_constrained_dof(node_dof_index)) continue;
                                M_vec->set(node_dof_index, 1.0);
                            }
                        }
                    }
                }
            }
        }

        // Assemble the vector.
        M_vec->close();

        // Store the diagonal mass matrix.
        d_L2_proj_matrix_diag[system_name] = M_vec;
    }

    IBTK_TIMER_STOP(t_build_diagonal_l2_mass_matrix);
    return d_L2_proj_matrix_diag[system_name];
} // buildDiagonalL2MassMatrix

bool
FEDataManager::computeL2Projection(NumericVector<double>& U_vec,
                                   NumericVector<double>& F_vec,
                                   const std::string& system_name,
                                   const bool consistent_mass_matrix,
                                   const double tol,
                                   const unsigned int max_its)
{
    IBTK_TIMER_START(t_compute_l2_projection);

    int ierr;
    bool converged = false;

    /*if (!F_vec.closed())*/ F_vec.close();
    const System& system = d_es->get_system(system_name);
    const DofMap& dof_map = system.get_dof_map();
    if (consistent_mass_matrix)
    {
        std::pair<libMesh::LinearSolver<double>*, SparseMatrix<double>*> proj_solver_components =
            buildL2ProjectionSolver(system_name);
        PetscLinearSolver<double>* solver = static_cast<PetscLinearSolver<double>*>(proj_solver_components.first);
        PetscMatrix<double>* M_mat = static_cast<PetscMatrix<double>*>(proj_solver_components.second);
        PetscBool rtol_set;
        double runtime_rtol;
        ierr = PetscOptionsGetReal(NULL, "", "-ksp_rtol", &runtime_rtol, &rtol_set);
        IBTK_CHKERRQ(ierr);
        PetscBool max_it_set;
        int runtime_max_it;
        ierr = PetscOptionsGetInt(NULL, "", "-ksp_max_it", &runtime_max_it, &max_it_set);
        IBTK_CHKERRQ(ierr);
        ierr = KSPSetFromOptions(solver->ksp());
        IBTK_CHKERRQ(ierr);
        solver->solve(
            *M_mat, *M_mat, U_vec, F_vec, rtol_set ? runtime_rtol : tol, max_it_set ? runtime_max_it : max_its);
        KSPConvergedReason reason;
        ierr = KSPGetConvergedReason(solver->ksp(), &reason);
        IBTK_CHKERRQ(ierr);
        converged = reason > 0;
    }
    else
    {
        PetscVector<double>* M_diag_vec = static_cast<PetscVector<double>*>(buildDiagonalL2MassMatrix(system_name));
        Vec M_diag_petsc_vec = M_diag_vec->vec();
        Vec U_petsc_vec = static_cast<PetscVector<double>*>(&U_vec)->vec();
        Vec F_petsc_vec = static_cast<PetscVector<double>*>(&F_vec)->vec();
        ierr = VecPointwiseDivide(U_petsc_vec, F_petsc_vec, M_diag_petsc_vec);
        IBTK_CHKERRQ(ierr);
        converged = true;
    }
    U_vec.close();
    dof_map.enforce_constraints_exactly(system, &U_vec);

    IBTK_TIMER_STOP(t_compute_l2_projection);
    return converged;
} // computeL2Projection

bool
FEDataManager::updateQuadratureRule(UniquePtr<QBase>& qrule,
                                    QuadratureType type,
                                    Order order,
                                    bool use_adaptive_quadrature,
                                    double point_density,
                                    Elem* const elem,
                                    const boost::multi_array<double, 2>& X_node,
                                    const double dx_min)
{
    unsigned int elem_dim = elem->dim();
    const ElemType elem_type = elem->type();
    const unsigned int elem_p_level = elem->p_level();
    if (use_adaptive_quadrature)
    {
        const double hmax = get_elem_hmax(elem, X_node);
        const int min_pts = elem->default_order() == FIRST ? 2 : 3;
        const int npts = std::max(min_pts, static_cast<int>(std::ceil(point_density * hmax / dx_min)));
        switch (type)
        {
        case QGAUSS:
            order = static_cast<Order>(std::min(2 * npts - 1, static_cast<int>(FORTYTHIRD)));
            break;
        case QGRID:
            order = static_cast<Order>(npts);
            break;
        default:
            TBOX_ERROR("FEDataManager::updateQuadratureRule():\n"
                       << "  adaptive quadrature rules are available only for quad_type = QGAUSS "
                          "or QGRID\n");
        }
    }
    bool qrule_updated = false;
    if (!qrule || qrule->type() != type || qrule->get_dim() != elem_dim || qrule->get_order() != order ||
        qrule->get_elem_type() != elem_type || qrule->get_p_level() != elem_p_level)
    {
<<<<<<< HEAD
        qrule = (type == QGRID ? AutoPtr<QBase>(new QGrid(elem_dim, order)) : QBase::build(type, elem_dim, order));
=======
        qrule = (type == QGRID ? UniquePtr<QBase>(new QGrid(elem_dim, order)) : QBase::build(type, elem_dim, order));
>>>>>>> fdd3bd14
        // qrule->allow_rules_with_negative_weights = false;
        qrule->init(elem_type, elem_p_level);
        qrule_updated = true;
    }
    return qrule_updated;
}

bool
FEDataManager::updateInterpQuadratureRule(UniquePtr<QBase>& qrule,
                                          const FEDataManager::InterpSpec& spec,
                                          Elem* const elem,
                                          const boost::multi_array<double, 2>& X_node,
                                          const double dx_min)
{
    return updateQuadratureRule(
        qrule, spec.quad_type, spec.quad_order, spec.use_adaptive_quadrature, spec.point_density, elem, X_node, dx_min);
}

bool
FEDataManager::updateSpreadQuadratureRule(UniquePtr<QBase>& qrule,
                                          const FEDataManager::SpreadSpec& spec,
                                          Elem* const elem,
                                          const boost::multi_array<double, 2>& X_node,
                                          const double dx_min)
{
    return updateQuadratureRule(
        qrule, spec.quad_type, spec.quad_order, spec.use_adaptive_quadrature, spec.point_density, elem, X_node, dx_min);
}

void
FEDataManager::updateWorkloadEstimates(const int coarsest_ln_in, const int finest_ln_in)
{
    if (!d_load_balancer) return;

    IBTK_TIMER_START(t_update_workload_estimates);

    const int coarsest_ln = (coarsest_ln_in == -1) ? d_coarsest_ln : coarsest_ln_in;
    const int finest_ln = (finest_ln_in == -1) ? d_finest_ln : finest_ln_in;
    TBOX_ASSERT(coarsest_ln >= d_coarsest_ln && coarsest_ln <= d_finest_ln);
    TBOX_ASSERT(finest_ln >= d_coarsest_ln && finest_ln <= d_finest_ln);

    // Workload estimates are computed only on the level to which the FE mesh
    // has been assigned.
    const int ln = d_level_number;
    if (coarsest_ln <= ln && ln <= finest_ln)
    {
        updateQuadPointCountData(ln, ln);
        HierarchyCellDataOpsReal<NDIM, double> hier_cc_data_ops(d_hierarchy, ln, ln);
        hier_cc_data_ops.add(d_workload_idx, d_qp_count_idx, d_workload_idx);
    }

    IBTK_TIMER_STOP(t_update_workload_estimates);
    return;
} // updateWorkloadEstimates

void
FEDataManager::initializeLevelData(const Pointer<BasePatchHierarchy<NDIM> > hierarchy,
                                   const int level_number,
                                   const double /*init_data_time*/,
                                   const bool /*can_be_refined*/,
                                   const bool /*initial_time*/,
                                   const Pointer<BasePatchLevel<NDIM> > old_level,
                                   const bool /*allocate_data*/)
{
    IBTK_TIMER_START(t_initialize_level_data);

    TBOX_ASSERT(hierarchy);
    TBOX_ASSERT((level_number >= 0) && (level_number <= hierarchy->getFinestLevelNumber()));
    if (old_level)
    {
        TBOX_ASSERT(level_number == old_level->getLevelNumber());
    }
    TBOX_ASSERT(hierarchy->getPatchLevel(level_number));

    IBTK_TIMER_STOP(t_initialize_level_data);
    return;
} // initializeLevelData

void
FEDataManager::resetHierarchyConfiguration(const Pointer<BasePatchHierarchy<NDIM> > hierarchy,
                                           const int coarsest_ln,
                                           const int finest_ln)
{
    IBTK_TIMER_START(t_reset_hierarchy_configuration);

    TBOX_ASSERT(hierarchy);
    TBOX_ASSERT((coarsest_ln >= 0) && (coarsest_ln <= finest_ln) && (finest_ln <= hierarchy->getFinestLevelNumber()));
    for (int ln = 0; ln <= finest_ln; ++ln)
    {
        TBOX_ASSERT(hierarchy->getPatchLevel(ln));
    }

    // Reset the patch hierarchy and levels.
    setPatchHierarchy(hierarchy);
    setPatchLevels(0, d_hierarchy->getFinestLevelNumber());

    IBTK_TIMER_STOP(t_reset_hierarchy_configuration);
    return;
} // resetHierarchyConfiguration

void
FEDataManager::applyGradientDetector(const Pointer<BasePatchHierarchy<NDIM> > hierarchy,
                                     const int level_number,
                                     const double /*error_data_time*/,
                                     const int tag_index,
                                     const bool initial_time,
                                     const bool /*uses_richardson_extrapolation_too*/)
{
    if (level_number >= d_level_number) return;

    IBTK_TIMER_START(t_apply_gradient_detector);

    TBOX_ASSERT(hierarchy);
    TBOX_ASSERT((level_number >= 0) && (level_number <= hierarchy->getFinestLevelNumber()));
    TBOX_ASSERT(hierarchy->getPatchLevel(level_number));

    if (initial_time)
    {
        // Determine the active elements associated with the prescribed patch
        // level.
        std::vector<std::vector<Elem*> > active_level_elem_map;
        const IntVector<NDIM> ghost_width = 1;
        collectActivePatchElements(active_level_elem_map, level_number, ghost_width);
        std::vector<unsigned int> X_ghost_dofs;
        std::vector<Elem*> active_level_elems;
        collect_unique_elems(active_level_elems, active_level_elem_map);
        collectGhostDOFIndices(X_ghost_dofs, active_level_elems, COORDINATES_SYSTEM_NAME);

        // Extract the mesh.
        const MeshBase& mesh = d_es->get_mesh();
        const Parallel::Communicator& comm = mesh.comm();
        const unsigned int dim = mesh.mesh_dimension();
        UniquePtr<QBase> qrule;

        // Extract the FE system and DOF map, and setup the FE object.
        System& X_system = d_es->get_system(COORDINATES_SYSTEM_NAME);
        const DofMap& X_dof_map = X_system.get_dof_map();
        SystemDofMapCache& X_dof_map_cache = *getDofMapCache(COORDINATES_SYSTEM_NAME);
        std::vector<std::vector<unsigned int> > X_dof_indices(NDIM);
        FEType fe_type = X_dof_map.variable_type(0);
        for (unsigned d = 0; d < NDIM; ++d) TBOX_ASSERT(X_dof_map.variable_type(d) == fe_type);
        UniquePtr<FEBase> fe(FEBase::build(dim, fe_type));
        const std::vector<std::vector<double> >& phi = fe->get_phi();

        // Setup and extract the underlying solution data.
        NumericVector<double>* X_vec = getCoordsVector();
        UniquePtr<NumericVector<double> > X_ghost_vec = NumericVector<double>::build(comm);
        X_ghost_vec->init(X_vec->size(), X_vec->local_size(), X_ghost_dofs, true, GHOSTED);
        X_vec->localize(*X_ghost_vec);
        PetscVector<double>* X_petsc_vec = static_cast<PetscVector<double>*>(X_ghost_vec.get());
        Vec X_global_vec = X_petsc_vec->vec();
        Vec X_local_vec;
        VecGhostGetLocalForm(X_global_vec, &X_local_vec);
        double* X_local_soln;
        VecGetArray(X_local_vec, &X_local_soln);

        // Tag cells for refinement whenever they contain active element
        // quadrature points.
        boost::multi_array<double, 2> X_node;
        Point X_qp;
        Pointer<PatchLevel<NDIM> > level = d_hierarchy->getPatchLevel(level_number);
        const IntVector<NDIM>& ratio = level->getRatio();
        const Pointer<CartesianGridGeometry<NDIM> > grid_geom = level->getGridGeometry();
        int local_patch_num = 0;
        for (PatchLevel<NDIM>::Iterator p(level); p; p++, ++local_patch_num)
        {
            // The relevant collection of elements.
            const std::vector<Elem*>& patch_elems = active_level_elem_map[local_patch_num];
            const size_t num_active_patch_elems = patch_elems.size();
            if (!num_active_patch_elems) continue;

            const Pointer<Patch<NDIM> > patch = level->getPatch(p());
            const Pointer<CartesianPatchGeometry<NDIM> > patch_geom = patch->getPatchGeometry();
            const double* const patch_dx = patch_geom->getDx();
            const double patch_dx_min = *std::min_element(patch_dx, patch_dx + NDIM);

            Pointer<CellData<NDIM, int> > tag_data = patch->getPatchData(tag_index);

            for (unsigned int e_idx = 0; e_idx < num_active_patch_elems; ++e_idx)
            {
                Elem* const elem = patch_elems[e_idx];
                for (unsigned int d = 0; d < NDIM; ++d)
                {
                    X_dof_map_cache.dof_indices(elem, X_dof_indices[d], d);
                }
                get_values_for_interpolation(X_node, *X_petsc_vec, X_local_soln, X_dof_indices);
                const bool qrule_changed =
                    updateInterpQuadratureRule(qrule, d_default_interp_spec, elem, X_node, patch_dx_min);
                if (qrule_changed)
                {
                    // NOTE: We only need to reinit the FE object whenever the
                    // quadrature rule changes because we are only using the
                    // shape function values, which depend only on the element
                    // type and quadrature rule.  In particular, they do not
                    // depend on the element geometry.
                    fe->attach_quadrature_rule(qrule.get());
                    fe->reinit(elem);
                }
                for (unsigned int qp = 0; qp < qrule->n_points(); ++qp)
                {
                    interpolate(&X_qp[0], qp, X_node, phi);

                    const Index<NDIM> i = IndexUtilities::getCellIndex(X_qp, grid_geom, ratio);
                    tag_data->fill(1, Box<NDIM>(i - Index<NDIM>(1), i + Index<NDIM>(1)));
                }
            }
        }

        VecRestoreArray(X_local_vec, &X_local_soln);
        VecGhostRestoreLocalForm(X_global_vec, &X_local_vec);
    }
    else if (level_number + 1 == d_level_number && level_number < d_hierarchy->getFinestLevelNumber())
    {
        Pointer<PatchLevel<NDIM> > finer_level = d_hierarchy->getPatchLevel(level_number + 1);
        Pointer<PatchLevel<NDIM> > level = d_hierarchy->getPatchLevel(level_number);

        // Update the node count data and coarsen it from the finer level.
        updateQuadPointCountData(level_number, level_number + 1);
        Pointer<CoarsenOperator<NDIM> > coarsen_op = new CartesianCellDoubleWeightedAverage<NDIM>();
        Pointer<CoarsenAlgorithm<NDIM> > coarsen_alg = new CoarsenAlgorithm<NDIM>();
        coarsen_alg->registerCoarsen(d_qp_count_idx, d_qp_count_idx, coarsen_op);
        coarsen_alg->createSchedule(level, finer_level)->coarsenData();

        // Tag cells for refinement whenever they contain element quadrature
        // points.
        for (PatchLevel<NDIM>::Iterator p(level); p; p++)
        {
            const Pointer<Patch<NDIM> > patch = level->getPatch(p());
            const Box<NDIM>& patch_box = patch->getBox();
            Pointer<CellData<NDIM, int> > tag_data = patch->getPatchData(tag_index);
            Pointer<CellData<NDIM, double> > qp_count_data = patch->getPatchData(d_qp_count_idx);
            for (CellIterator<NDIM> b(patch_box); b; b++)
            {
                const CellIndex<NDIM>& i_c = b();
                if ((*qp_count_data)(i_c) > 0.0)
                {
                    (*tag_data)(i_c) = 1;
                }
            }
        }
    }

    IBTK_TIMER_STOP(t_apply_gradient_detector);
    return;
} // applyGradientDetector

void
FEDataManager::putToDatabase(Pointer<Database> db)
{
    IBTK_TIMER_START(t_put_to_database);

    TBOX_ASSERT(db);
    db->putInteger("FE_DATA_MANAGER_VERSION", FE_DATA_MANAGER_VERSION);
    db->putInteger("d_coarsest_ln", d_coarsest_ln);
    db->putInteger("d_finest_ln", d_finest_ln);

    IBTK_TIMER_STOP(t_put_to_database);
    return;
} // putToDatabase

/////////////////////////////// PROTECTED ////////////////////////////////////

FEDataManager::FEDataManager(const std::string& object_name,
                             const FEDataManager::InterpSpec& default_interp_spec,
                             const FEDataManager::SpreadSpec& default_spread_spec,
                             const IntVector<NDIM>& ghost_width,
                             bool register_for_restart)
    : COORDINATES_SYSTEM_NAME("coordinates system"),
      d_object_name(object_name),
      d_registered_for_restart(register_for_restart),
      d_load_balancer(NULL),
      d_hierarchy(NULL),
      d_coarsest_ln(-1),
      d_finest_ln(-1),
      d_default_interp_spec(default_interp_spec),
      d_default_spread_spec(default_spread_spec),
      d_ghost_width(ghost_width),
      d_es(NULL),
      d_level_number(-1),
      d_active_patch_ghost_dofs(),
      d_L2_proj_solver(),
      d_L2_proj_matrix(),
      d_L2_proj_matrix_diag()
{
    TBOX_ASSERT(!object_name.empty());

    if (d_registered_for_restart)
    {
        RestartManager::getManager()->registerRestartItem(d_object_name, this);
    }

    bool from_restart = RestartManager::getManager()->isFromRestart();
    if (from_restart)
    {
        getFromRestart();
    }

    // Create/look up the variable context.
    VariableDatabase<NDIM>* var_db = VariableDatabase<NDIM>::getDatabase();
    d_context = var_db->getContext(d_object_name + "::CONTEXT");

    // Register the node count variable with the VariableDatabase.
    d_qp_count_var = new CellVariable<NDIM, double>(d_object_name + "::qp_count");
    d_qp_count_idx = var_db->registerVariableAndContext(d_qp_count_var, d_context, 0);

    // Setup Timers.
    IBTK_DO_ONCE(
        t_reinit_element_mappings =
            TimerManager::getManager()->getTimer("IBTK::FEDataManager::reinitElementMappings()");
        t_build_ghosted_solution_vector =
            TimerManager::getManager()->getTimer("IBTK::FEDataManager::buildGhostedSolutionVector()");
        t_spread = TimerManager::getManager()->getTimer("IBTK::FEDataManager::spread()");
        t_prolong_data_side = TimerManager::getManager()->getTimer("IBTK::FEDataManager::prolongData_side()");
        t_prolong_data_cell = TimerManager::getManager()->getTimer("IBTK::FEDataManager::prolongData_cell()");
        t_interp_weighted = TimerManager::getManager()->getTimer("IBTK::FEDataManager::interpWeighted()");
        t_interp = TimerManager::getManager()->getTimer("IBTK::FEDataManager::interp()");
        t_restrict_data = TimerManager::getManager()->getTimer("IBTK::FEDataManager::restrictData()");
        t_build_l2_projection_solver =
            TimerManager::getManager()->getTimer("IBTK::FEDataManager::buildL2ProjectionSolver()");
        t_build_diagonal_l2_mass_matrix =
            TimerManager::getManager()->getTimer("IBTK::FEDataManager::buildDiagonalL2MassMatrix()");
        t_compute_l2_projection = TimerManager::getManager()->getTimer("IBTK::FEDataManager::computeL2Projection()");
        t_update_workload_estimates =
            TimerManager::getManager()->getTimer("IBTK::FEDataManager::updateWorkloadEstimates()");
        t_initialize_level_data = TimerManager::getManager()->getTimer("IBTK::FEDataManager::initializeLevelData()");
        t_reset_hierarchy_configuration =
            TimerManager::getManager()->getTimer("IBTK::FEDataManager::resetHierarchyConfiguration()");
        t_apply_gradient_detector =
            TimerManager::getManager()->getTimer("IBTK::FEDataManager::applyGradientDetector()");
        t_put_to_database = TimerManager::getManager()->getTimer("IBTK::FEDataManager::putToDatabase()");)
    return;
} // FEDataManager

FEDataManager::~FEDataManager()
{
    for (std::map<std::string, NumericVector<double>*>::iterator it = d_system_ghost_vec.begin();
         it != d_system_ghost_vec.end();
         ++it)
    {
        delete it->second;
    }
    for (std::map<std::string, LinearSolver<double>*>::iterator it = d_L2_proj_solver.begin();
         it != d_L2_proj_solver.end();
         ++it)
    {
        delete it->second;
    }
    for (std::map<std::string, SparseMatrix<double>*>::iterator it = d_L2_proj_matrix.begin();
         it != d_L2_proj_matrix.end();
         ++it)
    {
        delete it->second;
    }
    for (std::map<std::string, NumericVector<double>*>::iterator it = d_L2_proj_matrix_diag.begin();
         it != d_L2_proj_matrix_diag.end();
         ++it)
    {
        delete it->second;
    }
    return;
} // ~FEDataManager

/////////////////////////////// PRIVATE //////////////////////////////////////

void
FEDataManager::updateQuadPointCountData(const int coarsest_ln, const int finest_ln)
{
    // Set the node count data on the specified range of levels of the
    // hierarchy.
    for (int ln = coarsest_ln; ln <= finest_ln; ++ln)
    {
        Pointer<PatchLevel<NDIM> > level = d_hierarchy->getPatchLevel(ln);
        const IntVector<NDIM>& ratio = level->getRatio();
        const Pointer<CartesianGridGeometry<NDIM> > grid_geom = level->getGridGeometry();
        if (!level->checkAllocated(d_qp_count_idx)) level->allocatePatchData(d_qp_count_idx);
        HierarchyCellDataOpsReal<NDIM, double> hier_cc_data_ops(d_hierarchy, ln, ln);
        hier_cc_data_ops.setToScalar(d_qp_count_idx, 0.0);
        if (ln != d_level_number) continue;

        // Extract the mesh.
        const MeshBase& mesh = d_es->get_mesh();
        const unsigned int dim = mesh.mesh_dimension();
        UniquePtr<QBase> qrule;

        // Extract the FE system and DOF map, and setup the FE object.
        System& X_system = d_es->get_system(COORDINATES_SYSTEM_NAME);
        const DofMap& X_dof_map = X_system.get_dof_map();
        SystemDofMapCache& X_dof_map_cache = *getDofMapCache(COORDINATES_SYSTEM_NAME);
        std::vector<std::vector<unsigned int> > X_dof_indices(NDIM);
        FEType fe_type = X_dof_map.variable_type(0);
        for (unsigned d = 0; d < NDIM; ++d) TBOX_ASSERT(X_dof_map.variable_type(d) == fe_type);
        UniquePtr<FEBase> fe(FEBase::build(dim, fe_type));
        const std::vector<std::vector<double> >& phi = fe->get_phi();

        // Extract the underlying solution data.
        NumericVector<double>* X_ghost_vec = buildGhostedCoordsVector();
        PetscVector<double>* X_petsc_vec = static_cast<PetscVector<double>*>(X_ghost_vec);
        Vec X_global_vec = X_petsc_vec->vec();
        Vec X_local_vec;
        VecGhostGetLocalForm(X_global_vec, &X_local_vec);
        double* X_local_soln;
        VecGetArray(X_local_vec, &X_local_soln);

        // Determine the number of element quadrature points associated with
        // each Cartesian grid cell.
        boost::multi_array<double, 2> X_node;
        Point X_qp;
        int local_patch_num = 0;
        for (PatchLevel<NDIM>::Iterator p(level); p; p++, ++local_patch_num)
        {
            const std::vector<Elem*>& patch_elems = d_active_patch_elem_map[local_patch_num];
            const size_t num_active_patch_elems = patch_elems.size();
            if (!num_active_patch_elems) continue;

            const Pointer<Patch<NDIM> > patch = level->getPatch(p());
            const Box<NDIM>& patch_box = patch->getBox();
            const Pointer<CartesianPatchGeometry<NDIM> > patch_geom = patch->getPatchGeometry();
            const double* const patch_dx = patch_geom->getDx();
            const double patch_dx_min = *std::min_element(patch_dx, patch_dx + NDIM);

            Pointer<CellData<NDIM, double> > qp_count_data = patch->getPatchData(d_qp_count_idx);

            for (unsigned int e_idx = 0; e_idx < num_active_patch_elems; ++e_idx)
            {
                Elem* const elem = patch_elems[e_idx];
                for (unsigned int d = 0; d < NDIM; ++d)
                {
                    X_dof_map_cache.dof_indices(elem, X_dof_indices[d], d);
                }
                get_values_for_interpolation(X_node, *X_petsc_vec, X_local_soln, X_dof_indices);
                const bool qrule_changed =
                    updateInterpQuadratureRule(qrule, d_default_interp_spec, elem, X_node, patch_dx_min);
                if (qrule_changed)
                {
                    // NOTE: We only need to reinit the FE object whenever the
                    // quadrature rule changes because we are only using the
                    // shape function values, which depend only on the element
                    // type and quadrature rule.  In particular, they do not
                    // depend on the element geometry.
                    fe->attach_quadrature_rule(qrule.get());
                    fe->reinit(elem);
                }
                for (unsigned int qp = 0; qp < qrule->n_points(); ++qp)
                {
                    interpolate(&X_qp[0], qp, X_node, phi);
                    const Index<NDIM> i = IndexUtilities::getCellIndex(X_qp, grid_geom, ratio);
                    if (patch_box.contains(i)) (*qp_count_data)(i) += 1.0;
                }
            }
        }

        VecRestoreArray(X_local_vec, &X_local_soln);
        VecGhostRestoreLocalForm(X_global_vec, &X_local_vec);
    }
    return;
} // updateQuadPointCountData

std::vector<std::pair<Point, Point> >*
FEDataManager::computeActiveElementBoundingBoxes()
{
    // Get the necessary FE data.
    const MeshBase& mesh = d_es->get_mesh();
    const unsigned int n_elem = mesh.max_elem_id() + 1;
    System& X_system = d_es->get_system(COORDINATES_SYSTEM_NAME);
    const unsigned int X_sys_num = X_system.number();
    NumericVector<double>& X_vec = *X_system.solution;
    NumericVector<double>& X_ghost_vec = *X_system.current_local_solution;
    X_vec.localize(X_ghost_vec);

    // Compute the lower and upper bounds of all active local elements in the
    // mesh.  Assumes nodal basis functions.
    d_active_elem_bboxes.resize(n_elem);
    std::fill(d_active_elem_bboxes.begin(), d_active_elem_bboxes.end(), std::make_pair(Point::Zero(), Point::Zero()));
    std::vector<unsigned int> dof_indices;
    MeshBase::const_element_iterator el_it = mesh.active_local_elements_begin();
    const MeshBase::const_element_iterator el_end = mesh.active_local_elements_end();
    for (; el_it != el_end; ++el_it)
    {
        const Elem* const elem = *el_it;
        const unsigned int elem_id = elem->id();
        Point& elem_lower_bound = d_active_elem_bboxes[elem_id].first;
        Point& elem_upper_bound = d_active_elem_bboxes[elem_id].second;
        elem_lower_bound = Point::Constant(std::numeric_limits<double>::max());
        elem_upper_bound = Point::Constant(-std::numeric_limits<double>::max());

        const unsigned int n_nodes = elem->n_nodes();
        dof_indices.clear();
        for (unsigned int k = 0; k < n_nodes; ++k)
        {
            Node* node = elem->get_node(k);
            for (unsigned int d = 0; d < NDIM; ++d)
            {
                TBOX_ASSERT(node->n_dofs(X_sys_num, d) == 1);
                dof_indices.push_back(node->dof_number(X_sys_num, d, 0));
            }
        }
        std::vector<double> X_node;
        X_ghost_vec.get(dof_indices, X_node);
        for (unsigned int k = 0; k < n_nodes; ++k)
        {
            for (unsigned int d = 0; d < NDIM; ++d)
            {
                const double& X = X_node[k * NDIM + d];
                elem_lower_bound[d] = std::min(elem_lower_bound[d], X);
                elem_upper_bound[d] = std::max(elem_upper_bound[d], X);
            }
        }
    }

    // Parallel sum elem_lower_bound and elem_upper_bound so that each process
    // has access to the bounding box data for each active element in the mesh.
    std::vector<double> d_active_elem_bboxes_flattened(2 * NDIM * n_elem);
    for (unsigned int e = 0; e < n_elem; ++e)
    {
        for (unsigned int d = 0; d < NDIM; ++d)
        {
            d_active_elem_bboxes_flattened[2 * e * NDIM + d] = d_active_elem_bboxes[e].first[d];
            d_active_elem_bboxes_flattened[(2 * e + 1) * NDIM + d] = d_active_elem_bboxes[e].second[d];
        }
    }
    SAMRAI_MPI::sumReduction(&d_active_elem_bboxes_flattened[0],
                             static_cast<int>(d_active_elem_bboxes_flattened.size()));
    for (unsigned int e = 0; e < n_elem; ++e)
    {
        for (unsigned int d = 0; d < NDIM; ++d)
        {
            d_active_elem_bboxes[e].first[d] = d_active_elem_bboxes_flattened[2 * e * NDIM + d];
            d_active_elem_bboxes[e].second[d] = d_active_elem_bboxes_flattened[(2 * e + 1) * NDIM + d];
        }
    }
    return &d_active_elem_bboxes;
} // computeActiveElementBoundingBoxes

void
FEDataManager::collectActivePatchElements(std::vector<std::vector<Elem*> >& active_patch_elems,
                                          const int level_number,
                                          const IntVector<NDIM>& ghost_width)
{
    // Get the necessary FE data.
    const MeshBase& mesh = d_es->get_mesh();
    const Parallel::Communicator& comm = mesh.comm();
    const unsigned int dim = mesh.mesh_dimension();
    UniquePtr<QBase> qrule;
    System& X_system = d_es->get_system(COORDINATES_SYSTEM_NAME);
    const DofMap& X_dof_map = X_system.get_dof_map();
    SystemDofMapCache& X_dof_map_cache = *getDofMapCache(COORDINATES_SYSTEM_NAME);
    std::vector<std::vector<unsigned int> > X_dof_indices(NDIM);
    FEType fe_type = X_dof_map.variable_type(0);
    for (unsigned d = 0; d < NDIM; ++d) TBOX_ASSERT(X_dof_map.variable_type(d) == fe_type);
    UniquePtr<FEBase> fe(FEBase::build(dim, fe_type));
    const std::vector<std::vector<double> >& phi = fe->get_phi();
    NumericVector<double>* X_vec = getCoordsVector();
    UniquePtr<NumericVector<double> > X_ghost_vec = NumericVector<double>::build(comm);

    // Setup data structures used to assign elements to patches.
    Pointer<PatchLevel<NDIM> > level = d_hierarchy->getPatchLevel(level_number);
    const IntVector<NDIM>& ratio = level->getRatio();
    const Pointer<CartesianGridGeometry<NDIM> > grid_geom = level->getGridGeometry();
    const int num_local_patches = level->getProcessorMapping().getNumberOfLocalIndices();
    std::vector<std::set<Elem*> > local_patch_elems(num_local_patches);
    std::vector<std::set<Elem*> > nonlocal_patch_elems(num_local_patches);
    std::vector<std::set<Elem*> > frontier_patch_elems(num_local_patches);

    // We provisionally associate an element with a Cartesian grid patch if the
    // element's bounding box intersects the patch interior grown by the
    // specified ghost cell width.
    //
    // NOTE: Following the call to computeActiveElementBoundingBoxes, each
    // processor will have access to all of the element bounding boxes.  This is
    // not a scalable approach, but we won't worry about this until it becomes
    // an actual issue.
    computeActiveElementBoundingBoxes();
    int local_patch_num = 0;
    for (PatchLevel<NDIM>::Iterator p(level); p; p++, ++local_patch_num)
    {
        std::set<Elem*>& frontier_elems = frontier_patch_elems[local_patch_num];
        Pointer<Patch<NDIM> > patch = level->getPatch(p());
        const Pointer<CartesianPatchGeometry<NDIM> > pgeom = patch->getPatchGeometry();
        Point x_lower;
        for (unsigned int d = 0; d < NDIM; ++d) x_lower[d] = pgeom->getXLower()[d];
        Point x_upper;
        for (unsigned int d = 0; d < NDIM; ++d) x_upper[d] = pgeom->getXUpper()[d];
        const double* const dx = pgeom->getDx();
        for (unsigned int d = 0; d < NDIM; ++d)
        {
            x_lower[d] -= dx[d] * ghost_width[d];
            x_upper[d] += dx[d] * ghost_width[d];
        }

        MeshBase::const_element_iterator el_it = mesh.active_elements_begin();
        const MeshBase::const_element_iterator el_end = mesh.active_elements_end();
        for (; el_it != el_end; ++el_it)
        {
            Elem* const elem = *el_it;
            const unsigned int elem_id = elem->id();
            const Point& elem_lower_bound = d_active_elem_bboxes[elem_id].first;
            const Point& elem_upper_bound = d_active_elem_bboxes[elem_id].second;
            bool in_patch = true;
            for (unsigned int d = 0; d < NDIM && in_patch; ++d)
            {
                in_patch = in_patch && ((elem_upper_bound[d] >= x_lower[d] && elem_upper_bound[d] <= x_upper[d]) ||
                                        (elem_lower_bound[d] >= x_lower[d] && elem_lower_bound[d] <= x_upper[d]));
            }
            if (in_patch)
            {
                frontier_elems.insert(elem);
            }
        }
    }

    // Recursively add/remove elements from the active sets that were generated
    // via the bounding box method.
    bool done = false;
    while (!done)
    {
        // Setup an appropriately ghosted temporary coordinates vector.
        std::vector<unsigned int> X_ghost_dofs;
        std::vector<Elem*> frontier_elems;
        collect_unique_elems(frontier_elems, frontier_patch_elems);
        collectGhostDOFIndices(X_ghost_dofs, frontier_elems, COORDINATES_SYSTEM_NAME);
        X_ghost_vec->init(X_vec->size(), X_vec->local_size(), X_ghost_dofs, true, GHOSTED);
        X_vec->localize(*X_ghost_vec);
        PetscVector<double>* X_petsc_vec = static_cast<PetscVector<double>*>(X_ghost_vec.get());
        Vec X_global_vec = X_petsc_vec->vec();
        Vec X_local_vec;
        VecGhostGetLocalForm(X_global_vec, &X_local_vec);
        double* X_local_soln;
        VecGetArray(X_local_vec, &X_local_soln);

        // Keep only those elements that have a quadrature point on the local
        // patch.
        boost::multi_array<double, 2> X_node;
        Point X_qp;
        int local_patch_num = 0;
        for (PatchLevel<NDIM>::Iterator p(level); p; p++, ++local_patch_num)
        {
            const std::set<Elem*>& frontier_elems = frontier_patch_elems[local_patch_num];
            std::set<Elem*>& local_elems = local_patch_elems[local_patch_num];
            std::set<Elem*>& nonlocal_elems = nonlocal_patch_elems[local_patch_num];
            if (frontier_elems.empty()) continue;

            const Pointer<Patch<NDIM> > patch = level->getPatch(p());
            const Box<NDIM>& patch_box = patch->getBox();
            const Box<NDIM> ghost_box = Box<NDIM>::grow(patch_box, ghost_width);
            const Pointer<CartesianPatchGeometry<NDIM> > patch_geom = patch->getPatchGeometry();
            const double* const patch_dx = patch_geom->getDx();
            const double patch_dx_min = *std::min_element(patch_dx, patch_dx + NDIM);

            std::set<Elem*>::const_iterator el_it = frontier_elems.begin();
            const std::set<Elem*>::const_iterator el_end = frontier_elems.end();
            for (; el_it != el_end; ++el_it)
            {
                Elem* const elem = *el_it;
                for (unsigned int d = 0; d < NDIM; ++d)
                {
                    X_dof_map_cache.dof_indices(elem, X_dof_indices[d], d);
                }
                get_values_for_interpolation(X_node, *X_petsc_vec, X_local_soln, X_dof_indices);
                const bool qrule_changed =
                    updateInterpQuadratureRule(qrule, d_default_interp_spec, elem, X_node, patch_dx_min);
                if (qrule_changed)
                {
                    // NOTE: We only need to reinit the FE object whenever the
                    // quadrature rule changes because we are only using the
                    // shape function values, which depend only on the element
                    // type and quadrature rule.  In particular, they do not
                    // depend on the element geometry.
                    fe->attach_quadrature_rule(qrule.get());
                    fe->reinit(elem);
                }
                bool found_qp = false;
                for (unsigned int qp = 0; qp < qrule->n_points() && !found_qp; ++qp)
                {
                    interpolate(&X_qp[0], qp, X_node, phi);
                    const Index<NDIM> i = IndexUtilities::getCellIndex(X_qp, grid_geom, ratio);
                    if (ghost_box.contains(i))
                    {
                        local_elems.insert(elem);
                        found_qp = true;
                    }
                }
                if (!found_qp) nonlocal_elems.insert(elem);
            }
        }

        VecRestoreArray(X_local_vec, &X_local_soln);
        VecGhostRestoreLocalForm(X_global_vec, &X_local_vec);

        // Rebuild the set of frontier elements, which are any neighbors of a
        // local element that has not already been determined to be either a
        // local or a nonlocal element.
        bool new_frontier = false;
        local_patch_num = 0;
        for (PatchLevel<NDIM>::Iterator p(level); p; p++, ++local_patch_num)
        {
            std::set<Elem*>& frontier_elems = frontier_patch_elems[local_patch_num];
            const std::set<Elem*>& local_elems = local_patch_elems[local_patch_num];
            const std::set<Elem*>& nonlocal_elems = nonlocal_patch_elems[local_patch_num];
            frontier_elems.clear();
            if (local_elems.empty()) continue;

            for (std::set<Elem*>::const_iterator cit = local_elems.begin(); cit != local_elems.end(); ++cit)
            {
                const Elem* const elem = *cit;
                for (unsigned int n = 0; n < elem->n_neighbors(); ++n)
                {
                    Elem* const nghbr_elem = elem->neighbor(n);
                    if (nghbr_elem)
                    {
                        const bool is_local_elem = local_elems.find(nghbr_elem) != local_elems.end();
                        const bool is_nonlocal_elem = nonlocal_elems.find(nghbr_elem) != nonlocal_elems.end();
                        if (!(is_local_elem || is_nonlocal_elem))
                        {
                            frontier_elems.insert(nghbr_elem);
                            new_frontier = true;
                        }
                    }
                }
            }
        }

        // Check to see if we are done.
        done = SAMRAI_MPI::sumReduction(new_frontier ? 1 : 0) == 0;
    }

    // Set the active patch element data.
    active_patch_elems.resize(num_local_patches);
    local_patch_num = 0;
    for (PatchLevel<NDIM>::Iterator p(level); p; p++, ++local_patch_num)
    {
        std::vector<Elem*>& active_elems = active_patch_elems[local_patch_num];
        const std::set<Elem*>& local_elems = local_patch_elems[local_patch_num];
        active_elems.resize(local_elems.size());
        int k = 0;
        for (std::set<Elem *>::const_iterator cit = local_elems.begin(); cit != local_elems.end(); ++cit, ++k)
        {
            active_elems[k] = *cit;
        }
    }
    return;
} // collectActivePatchElements

void
FEDataManager::collectGhostDOFIndices(std::vector<unsigned int>& ghost_dofs,
                                      const std::vector<Elem*>& active_elems,
                                      const std::string& system_name)
{
    System& system = d_es->get_system(system_name);
    const unsigned int sys_num = system.number();
    const DofMap& dof_map = system.get_dof_map();
    const unsigned int first_local_dof = dof_map.first_dof();
    const unsigned int end_local_dof = dof_map.end_dof();

    // Include non-local DOF constraint dependencies for local DOFs in the list
    // of ghost DOFs.
    std::vector<unsigned int> constraint_dependency_dof_list;
    for (DofConstraints::const_iterator i = dof_map.constraint_rows_begin(); i != dof_map.constraint_rows_end(); ++i)
    {
        const unsigned int constrained_dof = i->first;
        if (constrained_dof >= first_local_dof && constrained_dof < end_local_dof)
        {
            const DofConstraintRow& constraint_row = i->second;
            for (DofConstraintRow::const_iterator j = constraint_row.begin(); j != constraint_row.end(); ++j)
            {
                const unsigned int constraint_dependency = j->first;
                if (constraint_dependency < first_local_dof || constraint_dependency >= end_local_dof)
                {
                    constraint_dependency_dof_list.push_back(constraint_dependency);
                }
            }
        }
    }

    // Record the local DOFs associated with the active local elements.
    std::set<unsigned int> ghost_dof_set(constraint_dependency_dof_list.begin(), constraint_dependency_dof_list.end());
    for (unsigned int e = 0; e < active_elems.size(); ++e)
    {
        const Elem* const elem = active_elems[e];

        // DOFs associated with the element.
        for (unsigned int var_num = 0; var_num < elem->n_vars(sys_num); ++var_num)
        {
            if (elem->n_dofs(sys_num, var_num) > 0)
            {
                const unsigned int dof_index = elem->dof_number(sys_num, var_num, 0);
                if (dof_index < first_local_dof || dof_index >= end_local_dof)
                {
                    ghost_dof_set.insert(dof_index);
                }
            }
        }

        // DOFs associated with the nodes of the element.
        for (unsigned int k = 0; k < elem->n_nodes(); ++k)
        {
            Node* node = elem->get_node(k);
            for (unsigned int var_num = 0; var_num < node->n_vars(sys_num); ++var_num)
            {
                if (node->n_dofs(sys_num, var_num) > 0)
                {
                    const unsigned int dof_index = node->dof_number(sys_num, var_num, 0);
                    if (dof_index < first_local_dof || dof_index >= end_local_dof)
                    {
                        ghost_dof_set.insert(dof_index);
                    }
                }
            }
        }
    }
    ghost_dofs.clear();
    ghost_dofs.insert(ghost_dofs.end(), ghost_dof_set.begin(), ghost_dof_set.end());
    return;
} // collectGhostDOFIndices

void
FEDataManager::getFromRestart()
{
    Pointer<Database> restart_db = RestartManager::getManager()->getRootDatabase();

    Pointer<Database> db;
    if (restart_db->isDatabase(d_object_name))
    {
        db = restart_db->getDatabase(d_object_name);
    }
    else
    {
        TBOX_ERROR("Restart database corresponding to " << d_object_name << " not found in restart file.");
    }

    int ver = db->getInteger("FE_DATA_MANAGER_VERSION");
    if (ver != FE_DATA_MANAGER_VERSION)
    {
        TBOX_ERROR(d_object_name << ":  "
                                 << "Restart file version different than class version.");
    }

    d_coarsest_ln = db->getInteger("d_coarsest_ln");
    d_finest_ln = db->getInteger("d_finest_ln");
    return;
} // getFromRestart

/////////////////////////////// NAMESPACE ////////////////////////////////////

} // namespace IBTK

//////////////////////////////////////////////////////////////////////////////<|MERGE_RESOLUTION|>--- conflicted
+++ resolved
@@ -1718,13 +1718,8 @@
         dof_map.compute_sparsity(mesh);
         std::vector<unsigned int> dof_indices;
         FEType fe_type = dof_map.variable_type(0);
-<<<<<<< HEAD
-        AutoPtr<QBase> qrule = fe_type.default_quadrature_rule(dim);
-        AutoPtr<FEBase> fe(FEBase::build(dim, fe_type));
-=======
         UniquePtr<QBase> qrule = fe_type.default_quadrature_rule(dim);
         UniquePtr<FEBase> fe(FEBase::build(dim, fe_type));
->>>>>>> fdd3bd14
         fe->attach_quadrature_rule(qrule.get());
         const std::vector<double>& JxW = fe->get_JxW();
         const std::vector<std::vector<double> >& phi = fe->get_phi();
@@ -1853,13 +1848,8 @@
         dof_map.compute_sparsity(mesh);
         std::vector<unsigned int> dof_indices;
         FEType fe_type = dof_map.variable_type(0);
-<<<<<<< HEAD
-        AutoPtr<QBase> qrule = fe_type.default_quadrature_rule(dim);
-        AutoPtr<FEBase> fe(FEBase::build(dim, fe_type));
-=======
         UniquePtr<QBase> qrule = fe_type.default_quadrature_rule(dim);
         UniquePtr<FEBase> fe(FEBase::build(dim, fe_type));
->>>>>>> fdd3bd14
         fe->attach_quadrature_rule(qrule.get());
         const std::vector<double>& JxW = fe->get_JxW();
         const std::vector<std::vector<double> >& phi = fe->get_phi();
@@ -2050,11 +2040,7 @@
     if (!qrule || qrule->type() != type || qrule->get_dim() != elem_dim || qrule->get_order() != order ||
         qrule->get_elem_type() != elem_type || qrule->get_p_level() != elem_p_level)
     {
-<<<<<<< HEAD
-        qrule = (type == QGRID ? AutoPtr<QBase>(new QGrid(elem_dim, order)) : QBase::build(type, elem_dim, order));
-=======
         qrule = (type == QGRID ? UniquePtr<QBase>(new QGrid(elem_dim, order)) : QBase::build(type, elem_dim, order));
->>>>>>> fdd3bd14
         // qrule->allow_rules_with_negative_weights = false;
         qrule->init(elem_type, elem_p_level);
         qrule_updated = true;
