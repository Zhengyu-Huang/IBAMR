--- conflicted
+++ resolved
@@ -92,7 +92,6 @@
                                                        const int dof_index_idx,
                                                        Pointer<PatchLevel> patch_level)
 {
-<<<<<<< HEAD
     constructPatchLevelCCLaplaceOp(mat,
                                    poisson_spec,
                                    std::vector<RobinBcCoefStrategy*>(1, bc_coef),
@@ -100,10 +99,6 @@
                                    num_dofs_per_proc,
                                    dof_index_idx,
                                    patch_level);
-=======
-    constructPatchLevelCCLaplaceOp(mat, poisson_spec, std::vector<RobinBcCoefStrategy<NDIM>*>(1, bc_coef), data_time,
-                                   num_dofs_per_proc, dof_index_idx, patch_level);
->>>>>>> 386ab28a
     return;
 } // constructPatchLevelCCLaplaceOp
 
@@ -116,7 +111,6 @@
                                                               const int dof_index_idx,
                                                               Pointer<PatchLevel> patch_level)
 {
-<<<<<<< HEAD
     constructPatchLevelCCComplexLaplaceOp(mat,
                                           poisson_spec_real,
                                           poisson_spec_imag,
@@ -125,11 +119,6 @@
                                           num_dofs_per_proc,
                                           dof_index_idx,
                                           patch_level);
-=======
-    constructPatchLevelCCComplexLaplaceOp(mat, poisson_spec_real, poisson_spec_imag,
-                                          std::vector<RobinBcCoefStrategy<NDIM>*>(2, bc_coef), data_time,
-                                          num_dofs_per_proc, dof_index_idx, patch_level);
->>>>>>> 386ab28a
     return;
 } // constructPatchLevelCCComplexLaplaceOp
 
@@ -370,17 +359,10 @@
         const Box& patch_box = patch->getBox();
 
         // Compute matrix coefficients.
-<<<<<<< HEAD
         const IntVector no_ghosts = IntVector::getZero(DIM);
         CellData<double> matrix_coefs(patch_box, 2 * stencil_sz * depth, no_ghosts);
         PoissonUtilities::computeCCComplexMatrixCoefficients(
             patch, matrix_coefs, stencil, poisson_spec_real, poisson_spec_imag, bc_coefs, data_time);
-=======
-        const IntVector<NDIM> no_ghosts(0);
-        CellData<NDIM, double> matrix_coefs(patch_box, 2 * stencil_sz * depth, no_ghosts);
-        PoissonUtilities::computeCCComplexMatrixCoefficients(patch, matrix_coefs, stencil, poisson_spec_real,
-                                                             poisson_spec_imag, bc_coefs, data_time);
->>>>>>> 386ab28a
 
         // Copy matrix entries to the PETSc matrix structure.
         Pointer<CellData<int> > dof_index_data = patch->getPatchData(dof_index_idx);
@@ -647,11 +629,7 @@
     for (int k = 0; k < n_local_points; ++k)
     {
         const double* const X = &X_arr[NDIM * k];
-<<<<<<< HEAD
-        const Index& X_idx = IndexUtilities::getCellIndex(X, x_lower, x_upper, dx, domain_lower, domain_upper);
-=======
-        const Index<NDIM> X_idx = IndexUtilities::getCellIndex(X, x_lower, x_upper, dx, domain_lower, domain_upper);
->>>>>>> 386ab28a
+        const Index X_idx = IndexUtilities::getCellIndex(X, x_lower, x_upper, dx, domain_lower, domain_upper);
 
 // Determine the position of the center of the Cartesian grid cell
 // containing the IB point.
