--- conflicted
+++ resolved
@@ -179,23 +179,6 @@
 } // deallocateOperatorState
 
 void
-<<<<<<< HEAD
-GeneralOperator::modifyRhsForBcs(SAMRAI::solv::SAMRAIVectorReal<NDIM, double>& /*y*/)
-{
-    // intentionally blank
-    return;
-} // modifyRhsForBcs
-
-void
-GeneralOperator::imposeSolBcs(SAMRAI::solv::SAMRAIVectorReal<NDIM, double>& /*u*/)
-{
-    // intentionally blank
-    return;
-} // imposeSolBcs
-
-void
-=======
->>>>>>> a9f86e58
 GeneralOperator::setLoggingEnabled(bool enable_logging)
 {
     d_enable_logging = enable_logging;
