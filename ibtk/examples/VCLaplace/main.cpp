// Copyright (c) 2002-2014, Boyce Griffith
// All rights reserved.
//
// Redistribution and use in source and binary forms, with or without
// modification, are permitted provided that the following conditions are met:
//
//    * Redistributions of source code must retain the above copyright notice,
//      this list of conditions and the following disclaimer.
//
//    * Redistributions in binary form must reproduce the above copyright
//      notice, this list of conditions and the following disclaimer in the
//      documentation and/or other materials provided with the distribution.
//
//    * Neither the name of The University of North Carolina nor the names of
//      its contributors may be used to endorse or promote products derived from
//      this software without specific prior written permission.
//
// THIS SOFTWARE IS PROVIDED BY THE COPYRIGHT HOLDERS AND CONTRIBUTORS "AS IS"
// AND ANY EXPRESS OR IMPLIED WARRANTIES, INCLUDING, BUT NOT LIMITED TO, THE
// IMPLIED WARRANTIES OF MERCHANTABILITY AND FITNESS FOR A PARTICULAR PURPOSE
// ARE DISCLAIMED. IN NO EVENT SHALL THE COPYRIGHT HOLDER OR CONTRIBUTORS BE
// LIABLE FOR ANY DIRECT, INDIRECT, INCIDENTAL, SPECIAL, EXEMPLARY, OR
// CONSEQUENTIAL DAMAGES (INCLUDING, BUT NOT LIMITED TO, PROCUREMENT OF
// SUBSTITUTE GOODS OR SERVICES; LOSS OF USE, DATA, OR PROFITS; OR BUSINESS
// INTERRUPTION) HOWEVER CAUSED AND ON ANY THEORY OF LIABILITY, WHETHER IN
// CONTRACT, STRICT LIABILITY, OR TORT (INCLUDING NEGLIGENCE OR OTHERWISE)
// ARISING IN ANY WAY OUT OF THE USE OF THIS SOFTWARE, EVEN IF ADVISED OF THE
// POSSIBILITY OF SUCH DAMAGE.

// Config files
#include <IBTK_config.h>
#include <SAMRAI_config.h>

// Headers for basic PETSc functions
#include <petscsys.h>

// Headers for major SAMRAI objects
#include <BergerRigoutsos.h>
#include <CartesianGridGeometry.h>
#include <GriddingAlgorithm.h>
#include <HierarchyDataOpsManager.h>
#include <ChopAndPackLoadBalancer.h>
#include <StandardTagAndInitialize.h>

// Headers for application-specific algorithm/data structure objects
#include <ibtk/AppInitializer.h>
#include <ibtk/HierarchyGhostCellInterpolation.h>
#include <ibtk/HierarchyMathOps.h>
#include <ibtk/muParserCartGridFunction.h>
#include <ibtk/app_namespaces.h>

/*******************************************************************************
 * For each run, the input filename must be given on the command line.  In all *
 * cases, the command line is:                                                 *
 *                                                                             *
 *    executable <input file name>                                             *
 *                                                                             *
 *******************************************************************************/
int main(int argc, char* argv[])
{
    // Initialize PETSc, MPI, and SAMRAI.
    PetscInitialize(&argc, &argv, NULL, NULL);
    SAMRAI_MPI::setCommunicator(PETSC_COMM_WORLD);
    SAMRAI_MPI::setCallAbortInSerialInsteadOfExit();
    SAMRAIManager::startup();

    { // cleanup dynamically allocated objects prior to shutdown

        // Parse command line options, set some standard options from the input
        // file, and enable file logging.
        Pointer<AppInitializer> app_initializer = new AppInitializer(argc, argv, "vc_laplace.log");
        Pointer<Database> input_db = app_initializer->getInputDatabase();

        // Create major algorithm and data objects that comprise the
        // application.  These objects are configured from the input database.
        Pointer<CartesianGridGeometry > grid_geometry = new CartesianGridGeometry(
            "CartesianGeometry", app_initializer->getComponentDatabase("CartesianGeometry"));
        Pointer<PatchHierarchy > patch_hierarchy = new PatchHierarchy("PatchHierarchy", grid_geometry);
        Pointer<StandardTagAndInitialize > error_detector = new StandardTagAndInitialize(
            "StandardTagAndInitialize", NULL, app_initializer->getComponentDatabase("StandardTagAndInitialize"));
<<<<<<< HEAD
        Pointer<BergerRigoutsos > box_generator = new BergerRigoutsos();
        Pointer<ChopAndPackLoadBalancer > load_balancer =
            new ChopAndPackLoadBalancer("ChopAndPackLoadBalancer", app_initializer->getComponentDatabase("ChopAndPackLoadBalancer"));
        Pointer<GriddingAlgorithm > gridding_algorithm =
            new GriddingAlgorithm("GriddingAlgorithm",
                                        app_initializer->getComponentDatabase("GriddingAlgorithm"),
                                        error_detector,
                                        box_generator,
                                        load_balancer);
=======
        Pointer<BergerRigoutsos<NDIM> > box_generator = new BergerRigoutsos<NDIM>();
        Pointer<LoadBalancer<NDIM> > load_balancer =
            new LoadBalancer<NDIM>("LoadBalancer", app_initializer->getComponentDatabase("LoadBalancer"));
        Pointer<GriddingAlgorithm<NDIM> > gridding_algorithm =
            new GriddingAlgorithm<NDIM>("GriddingAlgorithm", app_initializer->getComponentDatabase("GriddingAlgorithm"),
                                        error_detector, box_generator, load_balancer);
>>>>>>> acff29e7

        // Create variables and register them with the variable database.
        VariableDatabase* var_db = VariableDatabase::getDatabase();
        Pointer<VariableContext> ctx = var_db->getContext("context");

        Pointer<SideVariable<double> > u_side_var = new SideVariable<double>("u_side");
        Pointer<SideVariable<double> > f_side_var = new SideVariable<double>("f_side");
        Pointer<SideVariable<double> > e_side_var = new SideVariable<double>("e_side");

        const int u_side_idx = var_db->registerVariableAndContext(u_side_var, ctx, IntVector(1));
        const int f_side_idx = var_db->registerVariableAndContext(f_side_var, ctx, IntVector(1));
        const int e_side_idx = var_db->registerVariableAndContext(e_side_var, ctx, IntVector(1));

        Pointer<CellVariable<double> > u_cell_var = new CellVariable<double>("u_cell", NDIM);
        Pointer<CellVariable<double> > f_cell_var = new CellVariable<double>("f_cell", NDIM);
        Pointer<CellVariable<double> > e_cell_var = new CellVariable<double>("e_cell", NDIM);

        const int u_cell_idx = var_db->registerVariableAndContext(u_cell_var, ctx, IntVector(0));
        const int f_cell_idx = var_db->registerVariableAndContext(f_cell_var, ctx, IntVector(0));
        const int e_cell_idx = var_db->registerVariableAndContext(e_cell_var, ctx, IntVector(0));

        Pointer<NodeVariable<double> > mu_node_var = new NodeVariable<double>("mu_node");

        const int mu_node_idx = var_db->registerVariableAndContext(mu_node_var, ctx, IntVector(1));

        // Register variables for plotting.
        Pointer<VisItDataWriter > visit_data_writer = app_initializer->getVisItDataWriter();
        TBOX_ASSERT(visit_data_writer);

        visit_data_writer->registerPlotQuantity(u_cell_var->getName(), "VECTOR", u_cell_idx);
        for (unsigned int d = 0; d < NDIM; ++d)
        {
            ostringstream stream;
            stream << d;
            visit_data_writer->registerPlotQuantity(u_cell_var->getName() + stream.str(), "SCALAR", u_cell_idx, d);
        }

        visit_data_writer->registerPlotQuantity(f_cell_var->getName(), "VECTOR", f_cell_idx);
        for (unsigned int d = 0; d < NDIM; ++d)
        {
            ostringstream stream;
            stream << d;
            visit_data_writer->registerPlotQuantity(f_cell_var->getName() + stream.str(), "SCALAR", f_cell_idx, d);
        }

        visit_data_writer->registerPlotQuantity(e_cell_var->getName(), "VECTOR", e_cell_idx);
        for (unsigned int d = 0; d < NDIM; ++d)
        {
            ostringstream stream;
            stream << d;
            visit_data_writer->registerPlotQuantity(e_cell_var->getName() + stream.str(), "SCALAR", e_cell_idx, d);
        }

        visit_data_writer->registerPlotQuantity(mu_node_var->getName(), "SCALAR", mu_node_idx);

        // Initialize the AMR patch hierarchy.
        gridding_algorithm->makeCoarsestLevel(patch_hierarchy, 0.0);
        int tag_buffer = 1;
        int level_number = 0;
        bool done = false;
        while (!done && (gridding_algorithm->levelCanBeRefined(level_number)))
        {
            gridding_algorithm->makeFinerLevel(patch_hierarchy, 0.0, 0.0, tag_buffer);
            done = !patch_hierarchy->finerLevelExists(level_number);
            ++level_number;
        }

        // Set the simulation time to be zero.
        const double data_time = 0.0;

        // Allocate data on each level of the patch hierarchy.
        for (int ln = 0; ln <= patch_hierarchy->getFinestLevelNumber(); ++ln)
        {
            Pointer<PatchLevel > level = patch_hierarchy->getPatchLevel(ln);
            level->allocatePatchData(u_side_idx, data_time);
            level->allocatePatchData(f_side_idx, data_time);
            level->allocatePatchData(e_side_idx, data_time);
            level->allocatePatchData(u_cell_idx, data_time);
            level->allocatePatchData(f_cell_idx, data_time);
            level->allocatePatchData(e_cell_idx, data_time);
            level->allocatePatchData(mu_node_idx, data_time);
        }

        // Setup exact solution data.
        muParserCartGridFunction u_fcn("u", app_initializer->getComponentDatabase("u"), grid_geometry);
        muParserCartGridFunction f_fcn("f", app_initializer->getComponentDatabase("f"), grid_geometry);
        muParserCartGridFunction mu_fcn("mu", app_initializer->getComponentDatabase("mu"), grid_geometry);

        u_fcn.setDataOnPatchHierarchy(u_side_idx, u_side_var, patch_hierarchy, data_time);
        f_fcn.setDataOnPatchHierarchy(e_side_idx, e_side_var, patch_hierarchy, data_time);
        mu_fcn.setDataOnPatchHierarchy(mu_node_idx, mu_node_var, patch_hierarchy, data_time);

        // Create an object to communicate ghost cell data.
        typedef HierarchyGhostCellInterpolation::InterpolationTransactionComponent InterpolationTransactionComponent;
        InterpolationTransactionComponent u_transaction(u_side_idx, "CUBIC_COARSEN", "LINEAR");
        InterpolationTransactionComponent mu_transaction(mu_node_idx, "CONSTANT_COARSEN", "LINEAR");
        vector<InterpolationTransactionComponent> transactions(2);
        transactions[0] = u_transaction;
        transactions[1] = mu_transaction;
        Pointer<HierarchyGhostCellInterpolation> bdry_fill_op = new HierarchyGhostCellInterpolation();
        bdry_fill_op->initializeOperatorState(transactions, patch_hierarchy);

        // Create the math operations object and get the patch data index for
        // the side-centered weighting factor.
        HierarchyMathOps hier_math_ops("hier_math_ops", patch_hierarchy);
        const int dx_side_idx = hier_math_ops.getSideWeightPatchDescriptorIndex();

        // Compute (f0,f1) := div mu (grad(u0,u1) + grad(u0,u1)^T).
        hier_math_ops.vc_laplace(f_side_idx, f_side_var, 1.0, 0.0, mu_node_idx, mu_node_var, u_side_idx, u_side_var,
                                 bdry_fill_op, data_time);

        // Compute error and print error norms.
        Pointer<HierarchyDataOpsReal<double> > hier_side_data_ops =
            HierarchyDataOpsManager::getManager()->getOperationsDouble(u_side_var, patch_hierarchy, true);
        hier_side_data_ops->subtract(e_side_idx, e_side_idx, f_side_idx); // computes e := e - f
        pout << "|e|_oo = " << hier_side_data_ops->maxNorm(e_side_idx, dx_side_idx) << "\n";
        pout << "|e|_2  = " << hier_side_data_ops->L2Norm(e_side_idx, dx_side_idx) << "\n";
        pout << "|e|_1  = " << hier_side_data_ops->L1Norm(e_side_idx, dx_side_idx) << "\n";

        // Interpolate the side-centered data to cell centers for output.
        static const bool synch_cf_interface = true;
        hier_math_ops.interp(u_cell_idx, u_cell_var, u_side_idx, u_side_var, NULL, data_time, synch_cf_interface);
        hier_math_ops.interp(f_cell_idx, f_cell_var, f_side_idx, f_side_var, NULL, data_time, synch_cf_interface);
        hier_math_ops.interp(e_cell_idx, e_cell_var, e_side_idx, e_side_var, NULL, data_time, synch_cf_interface);

        // Output data for plotting.
        visit_data_writer->writePlotData(patch_hierarchy, 0, data_time);

    } // cleanup dynamically allocated objects prior to shutdown

    SAMRAIManager::shutdown();
    PetscFinalize();
    return 0;
} // main<|MERGE_RESOLUTION|>--- conflicted
+++ resolved
@@ -78,7 +78,6 @@
         Pointer<PatchHierarchy > patch_hierarchy = new PatchHierarchy("PatchHierarchy", grid_geometry);
         Pointer<StandardTagAndInitialize > error_detector = new StandardTagAndInitialize(
             "StandardTagAndInitialize", NULL, app_initializer->getComponentDatabase("StandardTagAndInitialize"));
-<<<<<<< HEAD
         Pointer<BergerRigoutsos > box_generator = new BergerRigoutsos();
         Pointer<ChopAndPackLoadBalancer > load_balancer =
             new ChopAndPackLoadBalancer("ChopAndPackLoadBalancer", app_initializer->getComponentDatabase("ChopAndPackLoadBalancer"));
@@ -88,14 +87,6 @@
                                         error_detector,
                                         box_generator,
                                         load_balancer);
-=======
-        Pointer<BergerRigoutsos<NDIM> > box_generator = new BergerRigoutsos<NDIM>();
-        Pointer<LoadBalancer<NDIM> > load_balancer =
-            new LoadBalancer<NDIM>("LoadBalancer", app_initializer->getComponentDatabase("LoadBalancer"));
-        Pointer<GriddingAlgorithm<NDIM> > gridding_algorithm =
-            new GriddingAlgorithm<NDIM>("GriddingAlgorithm", app_initializer->getComponentDatabase("GriddingAlgorithm"),
-                                        error_detector, box_generator, load_balancer);
->>>>>>> acff29e7
 
         // Create variables and register them with the variable database.
         VariableDatabase* var_db = VariableDatabase::getDatabase();
