// Filename: PETScKrylovLinearSolver.h
// Created on 09 Sep 2003 by Boyce Griffith
//
// Copyright (c) 2002-2014, Boyce Griffith
// All rights reserved.
//
// Redistribution and use in source and binary forms, with or without
// modification, are permitted provided that the following conditions are met:
//
//    * Redistributions of source code must retain the above copyright notice,
//      this list of conditions and the following disclaimer.
//
//    * Redistributions in binary form must reproduce the above copyright
//      notice, this list of conditions and the following disclaimer in the
//      documentation and/or other materials provided with the distribution.
//
//    * Neither the name of The University of North Carolina nor the names of
//      its contributors may be used to endorse or promote products derived from
//      this software without specific prior written permission.
//
// THIS SOFTWARE IS PROVIDED BY THE COPYRIGHT HOLDERS AND CONTRIBUTORS "AS IS"
// AND ANY EXPRESS OR IMPLIED WARRANTIES, INCLUDING, BUT NOT LIMITED TO, THE
// IMPLIED WARRANTIES OF MERCHANTABILITY AND FITNESS FOR A PARTICULAR PURPOSE
// ARE DISCLAIMED. IN NO EVENT SHALL THE COPYRIGHT HOLDER OR CONTRIBUTORS BE
// LIABLE FOR ANY DIRECT, INDIRECT, INCIDENTAL, SPECIAL, EXEMPLARY, OR
// CONSEQUENTIAL DAMAGES (INCLUDING, BUT NOT LIMITED TO, PROCUREMENT OF
// SUBSTITUTE GOODS OR SERVICES; LOSS OF USE, DATA, OR PROFITS; OR BUSINESS
// INTERRUPTION) HOWEVER CAUSED AND ON ANY THEORY OF LIABILITY, WHETHER IN
// CONTRACT, STRICT LIABILITY, OR TORT (INCLUDING NEGLIGENCE OR OTHERWISE)
// ARISING IN ANY WAY OUT OF THE USE OF THIS SOFTWARE, EVEN IF ADVISED OF THE
// POSSIBILITY OF SUCH DAMAGE.

#ifndef included_IBTK_PETScKrylovLinearSolver
#define included_IBTK_PETScKrylovLinearSolver

/////////////////////////////// INCLUDES /////////////////////////////////////

#include <stddef.h>
#include <iosfwd>
#include <string>
#include <vector>

#include "IntVector.h"
#include "MultiblockDataTranslator.h"
#include "SAMRAIVectorReal.h"
#include "ibtk/KrylovLinearSolver.h"
#include "ibtk/LinearSolver.h"
#include "mpi.h"
#include "petscksp.h"
#include "petscmat.h"
#include "petscpc.h"
#include "petscsys.h"
#include "petscvec.h"
#include "tbox/Database.h"
#include "tbox/Pointer.h"

namespace IBTK
{
class LinearOperator;
} // namespace IBTK

/////////////////////////////// FORWARD DECLARATION //////////////////////////

namespace IBTK
{
}

/////////////////////////////// CLASS DEFINITION /////////////////////////////

namespace IBTK
{
/*!
 * \brief Class PETScKrylovLinearSolver provides a KrylovLinearSolver interface
 * for a <A HREF="http://www.mcs.anl.gov/petsc">PETSc</A> Krylov subspace
 * iterative linear solver (KSP).
 *
 * This solver class provides access to a large number of Krylov subspace
 * solvers for linear problems of the form \f$Ax=b\f$ using the PETSc KSP linear
 * solver interface.  See <A
 *
 HREF="http://www.mcs.anl.gov/petsc/documentation/linearsolvertable.html">http://www.mcs.anl.gov/petsc/documentation/linearsolvertable.html</A>
 * for a complete list of the Krylov solvers provided by this class.  Note that
 * solver configuration is typically done at runtime via command line options.
 *
 * \note
 * - Preconditioners and direct solvers provided by PETSc \em cannot be used
 *   within the present IBTK solver framework.  However, this <em>does not
 *   mean</em> that preconditioners cannot be used with the
 *   PETScKrylovLinearSolver class; see, for instance, classes FACPreconditioner
 *   and CCPoissonPointRelaxationFACOperator.  \par
 * - Users have the \em option of supplying the PETScKrylovLinearSolver class
 *   constructor with a KSP object.  It is important to emphasize that doing so
 *   is optional.  When a KSP object is provided to the class constructor, the
 *   PETScKrylovLinearSolver class acts as a \em wrapper for the supplied KSP
 *   object.  \par
 * - The functionality of the PETScKrylovLinearSolver class is essentially
 *   identical regardless as to whether a PETSc KSP object is provided to the
 *   class constructor.  The main exception is that when an external KSP object
 *   is provided to the class constructor, memory management of that object is
 *   \em NOT handled by the PETScKrylovLinearSolver.  In particular, it is the
 *   caller's responsibility to ensure that the supplied KSP object is properly
 *   destroyed via KSPDestroy().
 *
 * Sample parameters for initialization from database (and their default
 * values): \verbatim

 options_prefix = ""           // see setOptionsPrefix()
 ksp_type = "gmres"            // see setKSPType()
 initial_guess_nonzero = TRUE  // see setInitialGuessNonzero()
 rel_residual_tol = 1.0e-5     // see setRelativeTolerance()
 abs_residual_tol = 1.0e-50    // see setAbsoluteTolerance()
 max_iterations = 10000        // see setMaxIterations()
 enable_logging = FALSE        // see setLoggingEnabled()
 \endverbatim
 *
 * PETSc is developed in the Mathematics and Computer Science (MCS) Division at
 * Argonne National Laboratory (ANL).  For more information about PETSc, see <A
 * HREF="http://www.mcs.anl.gov/petsc">http://www.mcs.anl.gov/petsc</A>.
 */
class PETScKrylovLinearSolver : public KrylovLinearSolver
{
public:
    friend class PETScNewtonKrylovSolver;

    /*!
     * \brief Constructor for a concrete KrylovLinearSolver that employs the
     * PETSc KSP solver framework.
     */
    PETScKrylovLinearSolver(const std::string& object_name,
                            SAMRAI::tbox::Pointer<SAMRAI::tbox::Database> input_db,
                            const std::string& default_options_prefix,
                            MPI_Comm petsc_comm = PETSC_COMM_WORLD);

    /*!
     * \brief Constructor for a concrete KrylovLinearSolver that acts as a
     * "wrapper" for a supplied PETSc KSP object.
     *
     * \param object_name     Name of the solver
     * \param petsc_ksp       PETSc KSP object
     *
     * \note This constructor initializes a PETScKrylovLinearSolver object that
     * acts as a "wrapper" for the provided KSP object.  Note that memory
     * management of the provided KSP object is \em NOT handled by this class.
     */
    PETScKrylovLinearSolver(const std::string& object_name, const KSP& petsc_ksp);

    /*!
     * \brief Destructor.
     */
    ~PETScKrylovLinearSolver();

    /*!
     * \brief Static function to construct a PETScKrylovLinearSolver.
     */
    static SAMRAI::tbox::Pointer<KrylovLinearSolver>
    allocate_solver(const std::string& object_name,
                    SAMRAI::tbox::Pointer<SAMRAI::tbox::Database> input_db,
                    const std::string& default_options_prefix)
    {
        return new PETScKrylovLinearSolver(object_name, input_db, default_options_prefix);
    } // allocate_solver

    /*!
     * \brief Set the KSP type.
     */
    void setKSPType(const std::string& ksp_type);

    /*!
     * \brief Set the options prefix used by this PETSc solver object.
     */
    void setOptionsPrefix(const std::string& options_prefix);

    /*!
     * \name Functions to access the underlying PETSc objects.
     */
    //\{

    /*!
     * \brief Get the PETSc KSP object.
     */
    const KSP& getPETScKSP() const;

    //\}

    /*!
     * \brief Support for degrees of freedom not associated with the AMR grid hierarchy.
     */
    //\{

    /*!
     * \brief Provide a MatNest matrix to use in solving the augmented system.
     *
     * \note In the solve, the (0,0) block of this matrix will be
     * replaced by the operator associated with the parent KrylovLinearSolver.
     *
     * This matrix is responsible for coupling the Eulerian variables to
     * the extra degrees of freedom not associated with the AMR grid hierarchy.
     *
     * \note Must be called before the solver is initialized.
     */
    void setAugmentedOperator(Mat A_augmented);

    /*!
<<<<<<< HEAD
=======
     * \brief Provide a preconditioner to use in solving the augmented system.
     *
     * \note By default, this class will use a Schur complement preconditioner.
     *
     * \note Must be called before the solver is initialized.
     */
    void setAugmentedPreconditioner(PC PC_augmented);

    /*!
>>>>>>> e0003a84
     * \brief Provide VecNest vectors to use in solving the augmented system.
     *
     * \note In the solve, the 0 entries of these vector will be replaced by
     * the solution and right-hand side vectors associated with the parent
     * KrylovLinearSolver.
     *
     * \note Must be called before the solver is initialized.
     */
    void setAugmentedVectors(Vec x_augmented, Vec b_augmented);

    /*!
     * \brief Reset the VecNest vectors to use in solving the augmented system.
     *
     * \note In the solve, the 0 entries of these vector will be replaced by
     * the solution and right-hand side vectors associated with the parent
     * KrylovLinearSolver.
     *
     * \note Can be called after the solver is initialized.
     */
    void resetAugmentedVectors(Vec x_augmented, Vec b_augmented);

    //\}

    /*!
     * \name Krylov solver functionality.
     */
    //\{

    /*!
     * \brief Set the linear operator used when solving \f$Ax=b\f$.
     */
    void setOperator(SAMRAI::tbox::Pointer<LinearOperator> A);

    /*!
     * \brief Set the preconditioner used by the Krylov subspace method when
     * solving \f$Ax=b\f$.
     *
     * \note If the preconditioner is NULL, no preconditioning is performed.
     */
    void setPreconditioner(SAMRAI::tbox::Pointer<LinearSolver> pc_solver = NULL);

    /*!
     * \brief Set the nullspace of the linear system.
     *
     * Basis vectors must be orthogonal but are not required to be orthonormal.
     * Basis vectors will be normalized automatically.
     */
    void setNullspace(
        bool contains_constant_vec,
        const std::vector<SAMRAI::tbox::Pointer<SAMRAI::solv::SAMRAIVectorReal<NDIM, double> > >& nullspace_basis_vecs =
            std::vector<SAMRAI::tbox::Pointer<SAMRAI::solv::SAMRAIVectorReal<NDIM, double> > >());

    /*!
     * \brief Solve the linear system of equations \f$Ax=b\f$ for \f$x\f$.
     *
     * Before calling solveSystem(), the form of the solution \a x and
     * right-hand-side \a b vectors must be set properly by the user on all
     * patch interiors on the specified range of levels in the patch hierarchy.
     * The user is responsible for all data management for the quantities
     * associated with the solution and right-hand-side vectors.  In particular,
     * patch data in these vectors must be allocated prior to calling this
     * method.
     *
     * \param x solution vector
     * \param b right-hand-side vector
     *
     * <b>Conditions on Parameters:</b>
     * - vectors \a x and \a b must have same patch hierarchy
     * - vectors \a x and \a b must have same structure, depth, etc.
     *
     * \note The vector arguments for solveSystem() need not match those for
     * initializeSolverState().  However, there must be a certain degree of
     * similarity, including:\par
     * - hierarchy configuration (hierarchy pointer and range of levels)
     * - number, type and alignment of vector component data
     * - ghost cell widths of data in the solution \a x and right-hand-side \a b
     *   vectors
     *
     * \note The solver need not be initialized prior to calling solveSystem();
     * however, see initializeSolverState() and deallocateSolverState() for
     * opportunities to save overhead when performing multiple consecutive
     * solves.
     *
     * \see initializeSolverState
     * \see deallocateSolverState
     *
     * \return \p true if the solver converged to the specified tolerances, \p
     * false otherwise
     */
    bool solveSystem(SAMRAI::solv::SAMRAIVectorReal<NDIM, double>& x, SAMRAI::solv::SAMRAIVectorReal<NDIM, double>& b);

    /*!
     * \brief Compute hierarchy dependent data required for solving \f$Ax=b\f$.
     *
     * By default, the solveSystem() method computes some required hierarchy
     * dependent data before solving and removes that data after the solve.  For
     * multiple solves that use the same hierarchy configuration, it is more
     * efficient to:
     *
     * -# initialize the hierarchy-dependent data required by the solver via
     *    initializeSolverState(),
     * -# solve the system one or more times via solveSystem(), and
     * -# remove the hierarchy-dependent data via deallocateSolverState().
     *
     * Note that it is generally necessary to reinitialize the solver state when
     * the hierarchy configuration changes.
     *
     * When linear operator or preconditioner objects have been registered with
     * this class via setOperator() and setPreconditioner(), they are also
     * initialized by this member function.
     *
     * \param x solution vector
     * \param b right-hand-side vector
     *
     * <b>Conditions on Parameters:</b>
     * - vectors \a x and \a b must have same patch hierarchy
     * - vectors \a x and \a b must have same structure, depth, etc.
     *
     * \note The vector arguments for solveSystem() need not match those for
     * initializeSolverState().  However, there must be a certain degree of
     * similarity, including:\par
     * - hierarchy configuration (hierarchy pointer and range of levels)
     * - number, type and alignment of vector component data
     * - ghost cell widths of data in the solution \a x and right-hand-side \a b
     *   vectors
     *
     * \note It is safe to call initializeSolverState() when the state is
     * already initialized.  In this case, the solver state is first deallocated
     * and then reinitialized.
     *
     * \see deallocateSolverState
     */
    void initializeSolverState(const SAMRAI::solv::SAMRAIVectorReal<NDIM, double>& x,
                               const SAMRAI::solv::SAMRAIVectorReal<NDIM, double>& b);

    /*!
     * \brief Remove all hierarchy dependent data allocated by
     * initializeSolverState().
     *
     * When linear operator or preconditioner objects have been registered with
     * this class via setOperator() and setPreconditioner(), they are also
     * deallocated by this member function.
     *
     * \note It is safe to call deallocateSolverState() when the solver state is
     * already deallocated.
     *
     * \see initializeSolverState
     */
    void deallocateSolverState();

    //\}

private:
    /*!
     * \brief Default constructor.
     *
     * \note This constructor is not implemented and should not be used.
     */
    PETScKrylovLinearSolver();

    /*!
     * \brief Copy constructor.
     *
     * \note This constructor is not implemented and should not be used.
     *
     * \param from The value to copy to this object.
     */
    PETScKrylovLinearSolver(const PETScKrylovLinearSolver& from);

    /*!
     * \brief Assignment operator.
     *
     * \note This operator is not implemented and should not be used.
     *
     * \param that The value to assign to this object.
     *
     * \return A reference to this object.
     */
    PETScKrylovLinearSolver& operator=(const PETScKrylovLinearSolver& that);

    /*!
     * \brief Common routine used by all class constructors.
     */
    void common_ctor();

    /*!
     * \brief Report the KSPConvergedReason.
     */
    void reportKSPConvergedReason(const KSPConvergedReason& reason, std::ostream& os) const;

    /*!
     * \brief Reset the KSP wrapped by this solver class.
     */
    void resetWrappedKSP(KSP& petsc_ksp);

    /*!
     * \brief Reset the values of the convergence tolerances for the PETSc KSP
     * object.
     */
    void resetKSPOptions();

    /*!
     * \brief Reset the KSP operators to correspond to the supplied
     * LinearOperator.
     */
    void resetKSPOperators();

    /*!
     * \brief Reset the KSP PC to correspond to the supplied preconditioner.
     */
    void resetKSPPC();

    /*!
     * \brief Reset the Mat nullspace object to correspond to the supplied
     * nullspace basis vectors.
     */
    void resetMatNullspace();

    /*!
     * \brief Destroy data allocated to describe nullspace.
     */
    void deallocateNullspaceData();

    /*!
     * \name Static functions for use by PETSc KSP and MatShell objects.
     */
    //\{

    /*!
     * \brief Compute the matrix vector product \f$y=Ax\f$.
     */
    static PetscErrorCode MatVecMult_A00_SAMRAI(Mat A, Vec x, Vec y);

    /*!
     * \brief Matrix-vector product for the Schur complement S = A11 - A10 inv(A00) A01.
     */
    static PetscErrorCode MatVecMult_Schur_SAMRAI(Mat A, Vec x, Vec y);

    /*!
     * \brief Apply the preconditioner to \a x and store the result in \a y.
     */
    static PetscErrorCode PCApply_A00_SAMRAI(PC pc, Vec x, Vec y);

    /*!
     * \brief Apply the preconditioner to \a x and store the result in \a y.
     */
    static PetscErrorCode PCApply_Schur_SAMRAI(PC pc, Vec x, Vec y);

    /*!
     * \brief Apply the preconditioner to \a x and store the result in \a y.
     */
    static PetscErrorCode PCApplyAugmented_SAMRAI(PC pc, Vec x, Vec y);

    //\}

    std::string d_ksp_type;

    bool d_reinitializing_solver;

<<<<<<< HEAD
    std::string d_options_prefix;
=======
    std::string d_options_prefix, d_A00_options_prefix, d_S_options_prefix;
>>>>>>> e0003a84

    // Data structures for the full system, which may include DOFs associated
    // with both the AMR grid hierarchy and additional DOFs.
    MPI_Comm d_petsc_comm;
    KSP d_petsc_ksp;
    Mat d_petsc_mat;
    bool d_managing_petsc_ksp;
    bool d_user_provided_mat;
    bool d_user_provided_pc;
    std::vector<Vec> d_petsc_nullspace_basis_vecs;
    bool d_solver_has_attached_nullspace;

    // Data structures for the (0,0) block, which corresponds to the DOFs
    // associated with the AMR grid hierarchy.
<<<<<<< HEAD
    Mat d_petsc_A00_mat;
    Vec d_petsc_x0, d_petsc_b0;

=======
    KSP d_petsc_A00_ksp;
    Mat d_petsc_A00_mat;
    Vec d_petsc_x0, d_petsc_b0;

    KSP d_petsc_S_ksp;
    Mat d_petsc_S_mat;

>>>>>>> e0003a84
    SAMRAI::tbox::Pointer<SAMRAI::solv::SAMRAIVectorReal<NDIM, double> > d_A00_nullspace_constant_vec;
    Vec d_petsc_A00_nullspace_constant_vec;
    MatNullSpace d_petsc_A00_nullsp;

    bool d_using_augmented_DOFs;
    Mat d_A_augmented;
<<<<<<< HEAD
=======
    PC d_PC_augmented;
>>>>>>> e0003a84
    Vec d_x_augmented, d_b_augmented;
};
} // namespace IBTK

//////////////////////////////////////////////////////////////////////////////

#endif //#ifndef included_IBTK_PETScKrylovLinearSolver<|MERGE_RESOLUTION|>--- conflicted
+++ resolved
@@ -201,18 +201,6 @@
     void setAugmentedOperator(Mat A_augmented);
 
     /*!
-<<<<<<< HEAD
-=======
-     * \brief Provide a preconditioner to use in solving the augmented system.
-     *
-     * \note By default, this class will use a Schur complement preconditioner.
-     *
-     * \note Must be called before the solver is initialized.
-     */
-    void setAugmentedPreconditioner(PC PC_augmented);
-
-    /*!
->>>>>>> e0003a84
      * \brief Provide VecNest vectors to use in solving the augmented system.
      *
      * \note In the solve, the 0 entries of these vector will be replaced by
@@ -472,11 +460,7 @@
 
     bool d_reinitializing_solver;
 
-<<<<<<< HEAD
     std::string d_options_prefix;
-=======
-    std::string d_options_prefix, d_A00_options_prefix, d_S_options_prefix;
->>>>>>> e0003a84
 
     // Data structures for the full system, which may include DOFs associated
     // with both the AMR grid hierarchy and additional DOFs.
@@ -491,29 +475,15 @@
 
     // Data structures for the (0,0) block, which corresponds to the DOFs
     // associated with the AMR grid hierarchy.
-<<<<<<< HEAD
     Mat d_petsc_A00_mat;
     Vec d_petsc_x0, d_petsc_b0;
 
-=======
-    KSP d_petsc_A00_ksp;
-    Mat d_petsc_A00_mat;
-    Vec d_petsc_x0, d_petsc_b0;
-
-    KSP d_petsc_S_ksp;
-    Mat d_petsc_S_mat;
-
->>>>>>> e0003a84
     SAMRAI::tbox::Pointer<SAMRAI::solv::SAMRAIVectorReal<NDIM, double> > d_A00_nullspace_constant_vec;
     Vec d_petsc_A00_nullspace_constant_vec;
     MatNullSpace d_petsc_A00_nullsp;
 
     bool d_using_augmented_DOFs;
     Mat d_A_augmented;
-<<<<<<< HEAD
-=======
-    PC d_PC_augmented;
->>>>>>> e0003a84
     Vec d_x_augmented, d_b_augmented;
 };
 } // namespace IBTK
