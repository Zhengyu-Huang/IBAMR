// Filename: IBStrategy.h
// Created on 21 Sep 2011 by Boyce Griffith
//
// Copyright (c) 2002-2014, Boyce Griffith
// All rights reserved.
//
// Redistribution and use in source and binary forms, with or without
// modification, are permitted provided that the following conditions are met:
//
//    * Redistributions of source code must retain the above copyright notice,
//      this list of conditions and the following disclaimer.
//
//    * Redistributions in binary form must reproduce the above copyright
//      notice, this list of conditions and the following disclaimer in the
//      documentation and/or other materials provided with the distribution.
//
//    * Neither the name of The University of North Carolina nor the names of
//      its contributors may be used to endorse or promote products derived from
//      this software without specific prior written permission.
//
// THIS SOFTWARE IS PROVIDED BY THE COPYRIGHT HOLDERS AND CONTRIBUTORS "AS IS"
// AND ANY EXPRESS OR IMPLIED WARRANTIES, INCLUDING, BUT NOT LIMITED TO, THE
// IMPLIED WARRANTIES OF MERCHANTABILITY AND FITNESS FOR A PARTICULAR PURPOSE
// ARE DISCLAIMED. IN NO EVENT SHALL THE COPYRIGHT HOLDER OR CONTRIBUTORS BE
// LIABLE FOR ANY DIRECT, INDIRECT, INCIDENTAL, SPECIAL, EXEMPLARY, OR
// CONSEQUENTIAL DAMAGES (INCLUDING, BUT NOT LIMITED TO, PROCUREMENT OF
// SUBSTITUTE GOODS OR SERVICES; LOSS OF USE, DATA, OR PROFITS; OR BUSINESS
// INTERRUPTION) HOWEVER CAUSED AND ON ANY THEORY OF LIABILITY, WHETHER IN
// CONTRACT, STRICT LIABILITY, OR TORT (INCLUDING NEGLIGENCE OR OTHERWISE)
// ARISING IN ANY WAY OUT OF THE USE OF THIS SOFTWARE, EVEN IF ADVISED OF THE
// POSSIBILITY OF SUCH DAMAGE.

#ifndef included_IBAMR_IBStrategy
#define included_IBAMR_IBStrategy

/////////////////////////////// INCLUDES /////////////////////////////////////

#include <stddef.h>
#include <ostream>
#include <string>
#include <vector>

#include <petscsys.h>

#include "IntVector.h"
#include "StandardTagAndInitStrategy.h"
#include "VariableContext.h"
#include "ibtk/CartGridFunction.h"
#include "tbox/Pointer.h"
#include "tbox/Serializable.h"

namespace IBTK
{
class RobinPhysBdryPatchStrategy;
} // namespace IBTK

namespace IBTK
{
class HierarchyMathOps;
} // namespace IBTK
namespace SAMRAI
{
namespace hier
{
template <int DIM>
class BasePatchLevel;
template <int DIM>
class PatchHierarchy;
template <int DIM>
class Variable;
template <int DIM>
class BasePatchHierarchy;
} // namespace hier
namespace math
{
template <int DIM, class TYPE>
class HierarchyDataOpsReal;
} // namespace math
namespace mesh
{
template <int DIM>
class GriddingAlgorithm;
template <int DIM>
class LoadBalancer;
} // namespace mesh
namespace tbox
{
class Database;
template <class TYPE>
class Array;
} // namespace tbox
namespace xfer
{
template <int DIM>
class CoarsenAlgorithm;
template <int DIM>
class CoarsenPatchStrategy;
template <int DIM>
class CoarsenSchedule;
template <int DIM>
class RefineAlgorithm;
template <int DIM>
class RefinePatchStrategy;
template <int DIM>
class RefineSchedule;
} // namespace xfer
} // namespace SAMRAI

namespace IBAMR
{
class IBHierarchyIntegrator;
class INSHierarchyIntegrator;
}

/////////////////////////////// CLASS DEFINITION /////////////////////////////

namespace IBAMR
{
/*!
 * \brief Class IBStrategy provides a generic interface for specifying the
 * implementation details of a particular version of the IB method.
 */
<<<<<<< HEAD
class IBStrategy : public SAMRAI::mesh::StandardTagAndInitStrategy<NDIM>, public SAMRAI::tbox::Serializable
=======
class PETSC_VISIBILITY_PUBLIC IBStrategy : public SAMRAI::mesh::StandardTagAndInitStrategy<NDIM>,
                                           public SAMRAI::tbox::Serializable
>>>>>>> 31649ed9
{
public:
    /*!
     * \brief Constructor.
     */
    IBStrategy();

    /*!
     * \brief Virtual destructor.
     */
    virtual ~IBStrategy();

    /*!
     * Register the IBHierarchyIntegrator object that is using this strategy
     * class.
     *
     * An empty default implementation is provided.
     */
    virtual void registerIBHierarchyIntegrator(IBHierarchyIntegrator* ib_solver);

    /*!
     * Register Eulerian variables with the parent IBHierarchyIntegrator with
     * the VariableDatabase, or via the various versions of the protected method
     * IBStrategy::registerVariable().
     *
     * An empty default implementation is provided.
     */
    virtual void registerEulerianVariables();

    /*!
     * Register Eulerian refinement or coarsening algorithms with the parent
     * IBHierarchyIntegrator using the two versions of the protected methods
     * IBStrategy::registerGhostfillRefineAlgorithm(),
     * IBStrategy::registerProlongRefineAlgorithm(), and
     * IBStrategy::registerCoarsenAlgorithm().
     *
     * An empty default implementation is provided.
     */
    virtual void registerEulerianCommunicationAlgorithms();

    /*!
     * Return the number of ghost cells required by the Lagrangian-Eulerian
     * interaction routines.
     */
    virtual const SAMRAI::hier::IntVector<NDIM>& getMinimumGhostCellWidth() const = 0;

    /*!
     * Setup the tag buffer.
     *
     * A default implementation is provided that sets the tag buffer to be at
     * least the minimum ghost cell width.
     */
    virtual void setupTagBuffer(SAMRAI::tbox::Array<int>& tag_buffer,
                                SAMRAI::tbox::Pointer<SAMRAI::mesh::GriddingAlgorithm<NDIM> > gridding_alg) const;

    /*!
     * Method to prepare to advance data from current_time to new_time.
     *
     * An empty default implementation is provided.
     */
    virtual void preprocessIntegrateData(double current_time, double new_time, int num_cycles);

    /*!
     * Method to clean up data following call(s) to integrateHierarchy().
     *
     * An empty default implementation is provided.
     */
    virtual void postprocessIntegrateData(double current_time, double new_time, int num_cycles);

    /*!
     * Indicate whether "fixed" interpolation and spreading operators should be
     * used during Lagrangian-Eulerian interaction.
     */
    void setUseFixedLEOperators(bool use_fixed_coupling_ops = true);

    /*!
     * Update the positions used for the "fixed" interpolation and spreading
     * operators.
     *
     * A default implementation is provided that emits an unrecoverable
     * exception.
     */
    virtual void updateFixedLEOperators();

    /*!
     * Interpolate the Eulerian velocity to the curvilinear mesh at the
     * specified time within the current time interval.
     */
    virtual void interpolateVelocity(
        int u_data_idx,
        const std::vector<SAMRAI::tbox::Pointer<SAMRAI::xfer::CoarsenSchedule<NDIM> > >& u_synch_scheds,
        const std::vector<SAMRAI::tbox::Pointer<SAMRAI::xfer::RefineSchedule<NDIM> > >& u_ghost_fill_scheds,
        double data_time) = 0;

    /*!
     * Advance the positions of the Lagrangian structure using the forward Euler
     * method.
     */
    virtual void forwardEulerStep(double current_time, double new_time) = 0;

    /*!
     * Advance the positions of the Lagrangian structure using the (explicit)
     * backward Euler method.
     *
     * A default implementation is provided that emits an unrecoverable
     * exception.
     */
    virtual void backwardEulerStep(double current_time, double new_time);

    /*!
     * Advance the positions of the Lagrangian structure using the (explicit)
     * midpoint rule.
     */
    virtual void midpointStep(double current_time, double new_time) = 0;

    /*!
     * Advance the positions of the Lagrangian structure using the (explicit)
     * trapezoidal rule.
     */
    virtual void trapezoidalStep(double current_time, double new_time) = 0;

    /*!
     * Compute the Lagrangian force at the specified time within the current
     * time interval.
     */
    virtual void computeLagrangianForce(double data_time) = 0;

    /*!
     * Spread the Lagrangian force to the Cartesian grid at the specified time
     * within the current time interval.
     */
    virtual void
    spreadForce(int f_data_idx,
                IBTK::RobinPhysBdryPatchStrategy* f_phys_bdry_op,
                const std::vector<SAMRAI::tbox::Pointer<SAMRAI::xfer::RefineSchedule<NDIM> > >& f_prolongation_scheds,
                double data_time) = 0;

    /*!
     * Indicate whether there are any internal fluid sources/sinks.
     *
     * A default implementation is provided that returns false.
     */
    virtual bool hasFluidSources() const;

    /*!
     * Compute the Lagrangian source/sink density at the specified time within
     * the current time interval.
     *
     * An empty default implementation is provided.
     */
    virtual void computeLagrangianFluidSource(double data_time);

    /*!
     * Spread the Lagrangian source/sink density to the Cartesian grid at the
     * specified time within the current time interval.
     *
     * An empty default implementation is provided.
     */
    virtual void spreadFluidSource(
        int q_data_idx,
        const std::vector<SAMRAI::tbox::Pointer<SAMRAI::xfer::RefineSchedule<NDIM> > >& q_prolongation_scheds,
        double data_time);

    /*!
     * Compute the pressures at the positions of any distributed internal fluid
     * sources or sinks.
     *
     * An empty default implementation is provided.
     */
    virtual void interpolatePressure(
        int p_data_idx,
        const std::vector<SAMRAI::tbox::Pointer<SAMRAI::xfer::CoarsenSchedule<NDIM> > >& p_synch_scheds,
        const std::vector<SAMRAI::tbox::Pointer<SAMRAI::xfer::RefineSchedule<NDIM> > >& p_ghost_fill_scheds,
        double data_time);

    /*!
     * Execute user-defined routines just before solving the fluid equations.
     *
     * An empty default implementation is provided.
     */
    virtual void preprocessSolveFluidEquations(double current_time, double new_time, int cycle_num);

    /*!
     * Execute user-defined routines just after solving the fluid equations.
     *
     * An empty default implementation is provided.
     */
    virtual void postprocessSolveFluidEquations(double current_time, double new_time, int cycle_num);

    /*!
     * Execute user-defined post-processing operations.
     *
     * An empty default implementation is provided.
     */
    virtual void postprocessData();

    /*!
     * Initialize Lagrangian data corresponding to the given AMR patch hierarchy
     * at the start of a computation.  If the computation is begun from a
     * restart file, data may be read from the restart databases.
     *
     * A patch data descriptor is provided for the Eulerian velocity in case
     * initialization requires interpolating Eulerian data.  Ghost cells for
     * Eulerian data will be filled upon entry to this function.
     *
     * An empty default implementation is provided.
     */
    virtual void initializePatchHierarchy(
        SAMRAI::tbox::Pointer<SAMRAI::hier::PatchHierarchy<NDIM> > hierarchy,
        SAMRAI::tbox::Pointer<SAMRAI::mesh::GriddingAlgorithm<NDIM> > gridding_alg,
        int u_data_idx,
        const std::vector<SAMRAI::tbox::Pointer<SAMRAI::xfer::CoarsenSchedule<NDIM> > >& u_synch_scheds,
        const std::vector<SAMRAI::tbox::Pointer<SAMRAI::xfer::RefineSchedule<NDIM> > >& u_ghost_fill_scheds,
        int integrator_step,
        double init_data_time,
        bool initial_time);

    /*!
     * Register a load balancer and work load patch data index with the IB
     * strategy object.
     *
     * An empty default implementation is provided.
     */
    virtual void registerLoadBalancer(SAMRAI::tbox::Pointer<SAMRAI::mesh::LoadBalancer<NDIM> > load_balancer,
                                      int workload_data_idx);

    /*!
     * Update work load estimates on each level of the patch hierarchy.
     *
     * An empty default implementation is provided.
     */
    virtual void updateWorkloadEstimates(SAMRAI::tbox::Pointer<SAMRAI::hier::PatchHierarchy<NDIM> > hierarchy,
                                         int workload_data_idx);

    /*!
     * Begin redistributing Lagrangian data prior to regridding the patch
     * hierarchy.
     *
     * An empty default implementation is provided.
     */
    virtual void beginDataRedistribution(SAMRAI::tbox::Pointer<SAMRAI::hier::PatchHierarchy<NDIM> > hierarchy,
                                         SAMRAI::tbox::Pointer<SAMRAI::mesh::GriddingAlgorithm<NDIM> > gridding_alg);

    /*!
     * Complete redistributing Lagrangian data following regridding the patch
     * hierarchy.
     *
     * An empty default implementation is provided.
     */
    virtual void endDataRedistribution(SAMRAI::tbox::Pointer<SAMRAI::hier::PatchHierarchy<NDIM> > hierarchy,
                                       SAMRAI::tbox::Pointer<SAMRAI::mesh::GriddingAlgorithm<NDIM> > gridding_alg);

    /*!
     * Initialize data on a new level after it is inserted into an AMR patch
     * hierarchy by the gridding algorithm.
     *
     * \see SAMRAI::mesh::StandardTagAndInitStrategy::initializeLevelData
     *
     * An empty default implementation is provided.
     */
    void initializeLevelData(SAMRAI::tbox::Pointer<SAMRAI::hier::BasePatchHierarchy<NDIM> > hierarchy,
                             int level_number,
                             double init_data_time,
                             bool can_be_refined,
                             bool initial_time,
                             SAMRAI::tbox::Pointer<SAMRAI::hier::BasePatchLevel<NDIM> > old_level,
                             bool allocate_data);

    /*!
     * Reset cached hierarchy dependent data.
     *
     * \see SAMRAI::mesh::StandardTagAndInitStrategy::resetHierarchyConfiguration
     *
     * An empty default implementation is provided.
     */
    void resetHierarchyConfiguration(SAMRAI::tbox::Pointer<SAMRAI::hier::BasePatchHierarchy<NDIM> > hierarchy,
                                     int coarsest_level,
                                     int finest_level);

    /*!
     * Set integer tags to "one" in cells where refinement of the given level
     * should occur according to user-supplied feature detection criteria.
     *
     * \see SAMRAI::mesh::StandardTagAndInitStrategy::applyGradientDetector
     *
     * An empty default implementation is provided.
     */
    void applyGradientDetector(SAMRAI::tbox::Pointer<SAMRAI::hier::BasePatchHierarchy<NDIM> > hierarchy,
                               int level_number,
                               double error_data_time,
                               int tag_index,
                               bool initial_time,
                               bool uses_richardson_extrapolation_too);

    /*!
     * Write out object state to the given database.
     *
     * An empty default implementation is provided.
     */
    void putToDatabase(SAMRAI::tbox::Pointer<SAMRAI::tbox::Database> db);

protected:
    /*!
     * Return a pointer to the INSHierarchyIntegrator object being used with the
     * IBHierarchyIntegrator class registered with this IBStrategy object.
     */
    INSHierarchyIntegrator* getINSHierarchyIntegrator() const;

    /*!
     * Return a pointer to the HierarchyDataOpsReal object associated with
     * velocity-like variables.
     */
    SAMRAI::tbox::Pointer<SAMRAI::math::HierarchyDataOpsReal<NDIM, double> > getVelocityHierarchyDataOps() const;

    /*!
     * Return a pointer to the HierarchyDataOpsReal object associated with
     * pressure-like variables.
     */
    SAMRAI::tbox::Pointer<SAMRAI::math::HierarchyDataOpsReal<NDIM, double> > getPressureHierarchyDataOps() const;

    /*!
     * Return a pointer to a HierarchyMathOps object.
     */
    SAMRAI::tbox::Pointer<IBTK::HierarchyMathOps> getHierarchyMathOps() const;

    /*!
     * Register a state variable with the integrator.  When a refine operator is
     * specified, the data for the variable are automatically maintained as the
     * patch hierarchy evolves.
     *
     * All state variables are registered with three contexts: current, new, and
     * scratch.  The current context of a state variable is maintained from time
     * step to time step and, if the necessary coarsen and refine operators are
     * specified, as the patch hierarchy evolves.
     */
    void registerVariable(
        int& current_idx,
        int& new_idx,
        int& scratch_idx,
        SAMRAI::tbox::Pointer<SAMRAI::hier::Variable<NDIM> > variable,
        const SAMRAI::hier::IntVector<NDIM>& scratch_ghosts = SAMRAI::hier::IntVector<NDIM>(0),
        const std::string& coarsen_name = "NO_COARSEN",
        const std::string& refine_name = "NO_REFINE",
        SAMRAI::tbox::Pointer<IBTK::CartGridFunction> init_fcn = SAMRAI::tbox::Pointer<IBTK::CartGridFunction>(NULL));

    /*!
     * Register a variable with the integrator that may not be maintained from
     * time step to time step.
     *
     * By default, variables are registered with the scratch context, which is
     * deallocated after each time step.
     */
    void registerVariable(int& idx,
                          SAMRAI::tbox::Pointer<SAMRAI::hier::Variable<NDIM> > variable,
                          const SAMRAI::hier::IntVector<NDIM>& ghosts = SAMRAI::hier::IntVector<NDIM>(0),
                          SAMRAI::tbox::Pointer<SAMRAI::hier::VariableContext> ctx =
                              SAMRAI::tbox::Pointer<SAMRAI::hier::VariableContext>(NULL));

    /*!
     * Register a ghost cell-filling refine algorithm.
     */
    void registerGhostfillRefineAlgorithm(const std::string& name,
                                          SAMRAI::tbox::Pointer<SAMRAI::xfer::RefineAlgorithm<NDIM> > ghostfill_alg,
                                          SAMRAI::xfer::RefinePatchStrategy<NDIM>* ghostfill_patch_strategy = NULL);

    /*!
     * Register a data-prolonging refine algorithm.
     */
    void registerProlongRefineAlgorithm(const std::string& name,
                                        SAMRAI::tbox::Pointer<SAMRAI::xfer::RefineAlgorithm<NDIM> > prolong_alg,
                                        SAMRAI::xfer::RefinePatchStrategy<NDIM>* prolong_patch_strategy = NULL);

    /*!
     * Register a coarsen algorithm.
     */
    void registerCoarsenAlgorithm(const std::string& name,
                                  SAMRAI::tbox::Pointer<SAMRAI::xfer::CoarsenAlgorithm<NDIM> > coarsen_alg,
                                  SAMRAI::xfer::CoarsenPatchStrategy<NDIM>* coarsen_patch_strategy = NULL);

    /*!
     * Get ghost cell-filling refine algorithm.
     */
    SAMRAI::tbox::Pointer<SAMRAI::xfer::RefineAlgorithm<NDIM> >
    getGhostfillRefineAlgorithm(const std::string& name) const;

    /*!
     * Get data-prolonging refine algorithm.
     */
    SAMRAI::tbox::Pointer<SAMRAI::xfer::RefineAlgorithm<NDIM> >
    getProlongRefineAlgorithm(const std::string& name) const;

    /*!
     * Get coarsen algorithm.
     */
    SAMRAI::tbox::Pointer<SAMRAI::xfer::CoarsenAlgorithm<NDIM> > getCoarsenAlgorithm(const std::string& name) const;

    /*!
     * Get ghost cell-filling refine schedules.
     */
    const std::vector<SAMRAI::tbox::Pointer<SAMRAI::xfer::RefineSchedule<NDIM> > >&
    getGhostfillRefineSchedules(const std::string& name) const;

    /*!
     * Get data-prolonging refine schedules.
     *
     * \note These schedules are allocated only for level numbers >= 1.
     */
    const std::vector<SAMRAI::tbox::Pointer<SAMRAI::xfer::RefineSchedule<NDIM> > >&
    getProlongRefineSchedules(const std::string& name) const;

    /*!
     * Get coarsen schedules.
     *
     * \note These schedules are allocated only for level numbers >= 1.
     */
    const std::vector<SAMRAI::tbox::Pointer<SAMRAI::xfer::CoarsenSchedule<NDIM> > >&
    getCoarsenSchedules(const std::string& name) const;

    /*!
     * The IBHierarchyIntegrator object that is using this strategy class.
     */
    IBHierarchyIntegrator* d_ib_solver;

    /*!
     * Whether to use "fixed" Lagrangian-Eulerian coupling operators.
     */
    bool d_use_fixed_coupling_ops;

private:
    /*!
     * \brief Copy constructor.
     *
     * \note This constructor is not implemented and should not be used.
     *
     * \param from The value to copy to this object.
     */
    IBStrategy(const IBStrategy& from);

    /*!
     * \brief Assignment operator.
     *
     * \note This operator is not implemented and should not be used.
     *
     * \param that The value to assign to this object.
     *
     * \return A reference to this object.
     */
    IBStrategy& operator=(const IBStrategy& that);
};
} // namespace IBAMR

//////////////////////////////////////////////////////////////////////////////

#endif //#ifndef included_IBAMR_IBStrategy<|MERGE_RESOLUTION|>--- conflicted
+++ resolved
@@ -120,12 +120,8 @@
  * \brief Class IBStrategy provides a generic interface for specifying the
  * implementation details of a particular version of the IB method.
  */
-<<<<<<< HEAD
-class IBStrategy : public SAMRAI::mesh::StandardTagAndInitStrategy<NDIM>, public SAMRAI::tbox::Serializable
-=======
 class PETSC_VISIBILITY_PUBLIC IBStrategy : public SAMRAI::mesh::StandardTagAndInitStrategy<NDIM>,
                                            public SAMRAI::tbox::Serializable
->>>>>>> 31649ed9
 {
 public:
     /*!
