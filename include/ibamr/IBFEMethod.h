--- conflicted
+++ resolved
@@ -109,12 +109,6 @@
     static const std::string FORCE_SYSTEM_NAME;
     static const std::string PHI_SYSTEM_NAME;
     static const std::string VELOCITY_SYSTEM_NAME;
-<<<<<<< HEAD
-=======
-
-    SAMRAI::tbox::Pointer<SAMRAI::pdat::SideVariable<NDIM, double> > mask_var;
-    int mask_current_idx, mask_new_idx, mask_scratch_idx;
->>>>>>> fdd3bd14
 
     SAMRAI::tbox::Pointer<SAMRAI::pdat::SideVariable<NDIM, double> > mask_var;
     int mask_current_idx, mask_new_idx, mask_scratch_idx;
@@ -528,14 +522,6 @@
                       libMesh::PetscVector<double>& X_vec,
                       unsigned int part);
     
-    /*
-     * \brief Compute the stress normalization field Phi.
-     */
-    void computeStressNormalization(libMesh::PetscVector<double>& Phi_vec,
-                                    libMesh::PetscVector<double>& X_vec,
-                                    double data_time,
-                                    unsigned int part);
-
     /*
      * \brief Compute the stress normalization field Phi.
      */
@@ -643,14 +629,11 @@
      * Data related to handling stress normalization.
      */
     double d_epsilon;
-<<<<<<< HEAD
     bool Phi_time_evolution;
     double ipdg_poisson_penalty;
     libMesh::Order Phi_fe_order;
     double cg_poisson_penalty;
     std::string Phi_solver;
-=======
->>>>>>> fdd3bd14
     bool d_has_stress_normalization_parts;
     std::vector<bool> d_stress_normalization_part;
 
